'use strict';

const { createStrapiInstance } = require('api-tests/strapi');
const { createAuthRequest } = require('api-tests/request');
const { createTestBuilder } = require('api-tests/builder');

let strapi;
let rq;

const categoryModel = {
  kind: 'collectionType',
  collectionName: 'categories',
  displayName: 'Category',
  singularName: 'category',
  pluralName: 'categories',
  description: '',
  name: 'Category',
  options: {},
  pluginOptions: {
    i18n: {
      localized: true,
    },
  },
  attributes: {
    name: {
      type: 'string',
      unique: true,
      pluginOptions: {
        i18n: {
          localized: true,
        },
      },
    },
  },
};

const data = {
  categories: [],
};

describe('i18n - Content API', () => {
  const builder = createTestBuilder();

  beforeAll(async () => {
    await builder
      .addContentTypes([categoryModel])
      .addFixtures('plugin::i18n.locale', [
        { name: 'Korean', code: 'ko' },
        { name: 'Italian', code: 'it' },
        { name: 'French', code: 'fr' },
        { name: 'Spanish (Argentina)', code: 'es-AR' },
      ])
      .build();

    strapi = await createStrapiInstance();
    rq = await createAuthRequest({ strapi });
  });

  afterAll(async () => {
    // Delete all locales that have been created
    await strapi.db.query('plugin::i18n.locale').deleteMany({ code: { $ne: 'en' } });

    await strapi.destroy();
    await builder.cleanup();
  });

  describe('Create', () => {
    test('default locale', async () => {
      const res = await rq({
        method: 'POST',
        url: '/content-manager/collection-types/api::category.category',
        body: {
          name: 'category in english',
        },
      });

      const { statusCode, body } = res;

      expect(statusCode).toBe(200);
      expect(body.data).toMatchObject({
        locale: 'en',
        localizations: [],
        name: 'category in english',
      });
      data.categories.push(res.body.data);
    });

    // V5: Fix locale creation test
    test.skip('non-default locale', async () => {
      const res = await rq({
        method: 'POST',
        url: '/content-manager/collection-types/api::category.category',
        body: {
          name: 'category in korean',
        },
        qs: {
          locale: 'ko',
        },
      });

      const { statusCode, body } = res;

      expect(statusCode).toBe(200);
      expect(body.data).toMatchObject({
        locale: 'ko',
        name: 'category in korean',
      });
      data.categories.push(body.data);
    });

    // This tests is sensible to foreign keys deadlocks
    // foreign keys deadlock example: https://gist.github.com/roustem/db2398aa38be0cc88364
    test('all related locales', async () => {
      let res;

      for (const locale of ['ko', 'it', 'fr', 'es-AR']) {
        res = await rq({
          method: 'POST',
          url: `/content-manager/collection-types/api::category.category`,
          qs: {
            locale,
            relatedEntityId: data.categories[0].id,
          },
          body: {
            name: `category in ${locale}`,
            locale,
          },
        });

        expect(res.statusCode).toBe(200);
        expect(res.body.data.locale).toBe(locale);
      }
      const { statusCode, body } = res;

      expect(statusCode).toBe(200);
      data.categories.push(body.data);
    });

    test('should not be able to duplicate unique field values within the same locale', async () => {
      const res = await rq({
        method: 'POST',
        url: `/content-manager/collection-types/api::category.category`,
        body: {
          name: `category in english`,
        },
      });
      expect(res.statusCode).toBe(400);
      expect(res.body.error.message).toEqual('This attribute must be unique');
    });
  });

  describe('Find locale', () => {
    it('Can find a locale if it exists', async () => {
      // Create locale
      const res = await rq({
        method: 'POST',
        url: '/content-manager/collection-types/api::category.category',
        body: {
          name: 'categoría',
          locale: 'es-AR',
        },
      });

      // Can find it
      const locale = await rq({
        method: 'GET',
<<<<<<< HEAD
        url: `/content-manager/collection-types/api::category.category/${res.body.data.id}`,
=======
        url: `/content-manager/collection-types/api::category.category/${res.body.data.documentId}`,
>>>>>>> 76851890
        qs: {
          locale: 'es-AR',
        },
      });

      expect(locale.statusCode).toBe(200);
      expect(locale.body).toMatchObject({
<<<<<<< HEAD
        locale: 'es-AR',
        name: 'categoría',
      });
    });

    it.only('Not existing locale in an existing document returns empty body', async () => {
=======
        data: {
          locale: 'es-AR',
          name: 'categoría',
        },
      });
    });

    it('Not existing locale in an existing document returns empty body', async () => {
>>>>>>> 76851890
      // Create default locale
      const res = await rq({
        method: 'POST',
        url: '/content-manager/collection-types/api::category.category',
        body: {
<<<<<<< HEAD
          name: 'category in english',
=======
          name: 'other category in english',
>>>>>>> 76851890
          locale: 'en',
        },
      });

      // Find by another language
      const locale = await rq({
        method: 'GET',
<<<<<<< HEAD
        url: `/content-manager/collection-types/api::category.category/${res.body.data.id}`,
=======
        url: `/content-manager/collection-types/api::category.category/${res.body.data.documentId}`,
>>>>>>> 76851890
        qs: {
          locale: 'es-AR',
        },
      });

      expect(locale.statusCode).toBe(200);
      expect(locale.body.data).toMatchObject({});
<<<<<<< HEAD
      expect(locale.body.meta).toMatchObject({
        availableStatus: [],
        availableLocales: [{ locale: 'en' }],
      });
    });
  });
=======
    });
  });

>>>>>>> 76851890
  // V5: Fix bulk actions
  describe.skip('Bulk Delete', () => {
    test('default locale', async () => {
      const res = await rq({
        method: 'POST',
        url: '/content-manager/collection-types/api::category.category/actions/bulkDelete',
        body: {
          ids: [data.categories[0].id],
        },
      });

      const { statusCode, body } = res;

      expect(statusCode).toBe(200);
      expect(body.data).toMatchObject({ count: 1 });
      data.categories.shift();
    });

    test('non-default locale', async () => {
      const res = await rq({
        method: 'POST',
        url: '/content-manager/collection-types/api::category.category/actions/bulkDelete',
        body: {
          ids: [data.categories[0].id],
        },
      });

      const { statusCode, body } = res;

      expect(statusCode).toBe(200);
      expect(body.data).toMatchObject({ count: 1 });
      data.categories.shift();
    });
  });
});<|MERGE_RESOLUTION|>--- conflicted
+++ resolved
@@ -164,11 +164,7 @@
       // Can find it
       const locale = await rq({
         method: 'GET',
-<<<<<<< HEAD
-        url: `/content-manager/collection-types/api::category.category/${res.body.data.id}`,
-=======
         url: `/content-manager/collection-types/api::category.category/${res.body.data.documentId}`,
->>>>>>> 76851890
         qs: {
           locale: 'es-AR',
         },
@@ -176,14 +172,6 @@
 
       expect(locale.statusCode).toBe(200);
       expect(locale.body).toMatchObject({
-<<<<<<< HEAD
-        locale: 'es-AR',
-        name: 'categoría',
-      });
-    });
-
-    it.only('Not existing locale in an existing document returns empty body', async () => {
-=======
         data: {
           locale: 'es-AR',
           name: 'categoría',
@@ -192,17 +180,12 @@
     });
 
     it('Not existing locale in an existing document returns empty body', async () => {
->>>>>>> 76851890
       // Create default locale
       const res = await rq({
         method: 'POST',
         url: '/content-manager/collection-types/api::category.category',
         body: {
-<<<<<<< HEAD
-          name: 'category in english',
-=======
           name: 'other category in english',
->>>>>>> 76851890
           locale: 'en',
         },
       });
@@ -210,11 +193,7 @@
       // Find by another language
       const locale = await rq({
         method: 'GET',
-<<<<<<< HEAD
-        url: `/content-manager/collection-types/api::category.category/${res.body.data.id}`,
-=======
         url: `/content-manager/collection-types/api::category.category/${res.body.data.documentId}`,
->>>>>>> 76851890
         qs: {
           locale: 'es-AR',
         },
@@ -222,18 +201,9 @@
 
       expect(locale.statusCode).toBe(200);
       expect(locale.body.data).toMatchObject({});
-<<<<<<< HEAD
-      expect(locale.body.meta).toMatchObject({
-        availableStatus: [],
-        availableLocales: [{ locale: 'en' }],
-      });
-    });
-  });
-=======
-    });
-  });
-
->>>>>>> 76851890
+    });
+  });
+
   // V5: Fix bulk actions
   describe.skip('Bulk Delete', () => {
     test('default locale', async () => {
