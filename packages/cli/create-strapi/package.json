{
  "name": "create-strapi",
<<<<<<< HEAD
  "version": "5.13.0-beta.1",
=======
  "version": "5.13.1",
>>>>>>> fca58d9b
  "description": "Generate a new Strapi application.",
  "keywords": [
    "create-strapi",
    "create",
    "new",
    "generate",
    "strapi"
  ],
  "homepage": "https://strapi.io",
  "bugs": {
    "url": "https://github.com/strapi/strapi/issues"
  },
  "repository": {
    "type": "git",
    "url": "git://github.com/strapi/strapi.git"
  },
  "license": "SEE LICENSE IN LICENSE",
  "author": {
    "name": "Strapi Solutions SAS",
    "email": "hi@strapi.io",
    "url": "https://strapi.io"
  },
  "maintainers": [
    {
      "name": "Strapi Solutions SAS",
      "email": "hi@strapi.io",
      "url": "https://strapi.io"
    }
  ],
  "main": "",
  "bin": "./bin/index.js",
  "files": [
    "bin/"
  ],
  "dependencies": {
<<<<<<< HEAD
    "create-strapi-app": "5.13.0-beta.1"
=======
    "create-strapi-app": "5.13.1"
>>>>>>> fca58d9b
  },
  "engines": {
    "node": ">=18.0.0 <=22.x.x",
    "npm": ">=6.0.0"
  }
}<|MERGE_RESOLUTION|>--- conflicted
+++ resolved
@@ -1,10 +1,6 @@
 {
   "name": "create-strapi",
-<<<<<<< HEAD
-  "version": "5.13.0-beta.1",
-=======
   "version": "5.13.1",
->>>>>>> fca58d9b
   "description": "Generate a new Strapi application.",
   "keywords": [
     "create-strapi",
@@ -40,11 +36,7 @@
     "bin/"
   ],
   "dependencies": {
-<<<<<<< HEAD
-    "create-strapi-app": "5.13.0-beta.1"
-=======
     "create-strapi-app": "5.13.1"
->>>>>>> fca58d9b
   },
   "engines": {
     "node": ">=18.0.0 <=22.x.x",
