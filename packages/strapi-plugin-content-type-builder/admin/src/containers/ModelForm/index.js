/**
 *
 * ModelForm
 *
 */

import React from 'react';
import PropTypes from 'prop-types';
import { FormattedMessage } from 'react-intl';
import { get, isEmpty } from 'lodash';

import { InputsIndex as Input } from 'strapi-helper-plugin';

import pluginId from '../../pluginId';

import BodyModal from '../../components/BodyModal';
import ButtonModalPrimary from '../../components/ButtonModalPrimary';
import ButtonModalSecondary from '../../components/ButtonModalSecondary';
import FooterModal from '../../components/FooterModal';
import HeaderModal from '../../components/HeaderModal';
import HeaderModalTitle from '../../components/HeaderModalTitle';
import HeaderModalNavContainer from '../../components/HeaderModalNavContainer';
import HeaderNavLink from '../../components/HeaderNavLink';
import WrapperModal from '../../components/WrapperModal';

import forms from './forms.json';

const NAVLINKS = [{ id: 'base' }, { id: 'advanced' }];

class ModelForm extends React.Component {
  // eslint-disable-line react/prefer-stateless-function
  state = { didCheckErrors: false, formErrors: {}, isVisible: false };

  handleCancel = () => {
    const {
      actionType,
      cancelNewContentType,
      isUpdatingTemporaryContentType,
      modelToEditName,
      push,
      resetExistingContentTypeMainInfos,
      resetNewContentTypeMainInfos,
    } = this.props;

    if (actionType === 'create') {
      cancelNewContentType();
    } else if (isUpdatingTemporaryContentType) {
      resetNewContentTypeMainInfos();
    } else {
      resetExistingContentTypeMainInfos(modelToEditName);
    }

    push({ search: '' });
  };

  handleGoTo = to => {
    const { emitEvent } = this.context;
    const { actionType, modelToEditName, push } = this.props;
    const model = actionType === 'edit' ? `&modelName=${modelToEditName}` : '';

    if (to === 'advanced') {
      emitEvent('didSelectContentTypeSettings');
    }

    push({
      search: `modalType=model&settingType=${to}&actionType=${actionType}${model}`,
    });
  };

  handleOnOpened = () => this.setState({ isVisible: true });

  handleOnClosed = () => this.setState({ formErrors: {}, isVisible: false });

  handleSubmit = e => {
    e.preventDefault();

    const {
      currentData,
      isUpdatingTemporaryContentType,
      modifiedData,
      actionType,
      createTempContentType,
      modelToEditName,
      push,
      updateTempContentType,
    } = this.props;
    const alreadyTakenContentTypeNames = Object.keys(currentData).filter(
      name => name !== modelToEditName,
    );
    let formErrors = {};

    if (alreadyTakenContentTypeNames.includes(modifiedData.name)) {
      formErrors = {
        name: [{ id: `${pluginId}.error.contentTypeName.taken` }],
      };
    }

    if (modifiedData.name === '') {
      formErrors = { name: [{ id: `${pluginId}.error.validation.required` }] };
    }

    this.setState(prevState => ({
      formErrors,
      didCheckErrors: !prevState.didCheckErrors,
    }));
<<<<<<< HEAD
=======
    const pathname = `/plugins/${pluginId}/models/${modifiedData.name}`;
>>>>>>> e78f8bbc

    if (isEmpty(formErrors)) {
      if (actionType === 'create') {
        createTempContentType();
        push({
          pathname,
          search: 'modalType=chooseAttributes',
        });
      } else if (isUpdatingTemporaryContentType) {
        updateTempContentType();
        push({ pathname, search: '' });
      } else {
        push({ search: '' });
      }
    }
  };

  renderInput = input => {
    const {
      actionType,
      connections,
      isUpdatingTemporaryContentType,
      modelToEditName,
      modifiedData,
      onChangeExistingContentTypeMainInfos,
      onChangeNewContentTypeMainInfos,
    } = this.props;
    const { didCheckErrors, formErrors, isVisible } = this.state;

    if (!isVisible) {
      return null;
    }

    /* istanbul ignore if */
    if (input.inputDescriptionParams) {
      input.inputDescription = {
        ...input.inputDescription,
        params: {
          link: (
            <FormattedMessage id={input.inputDescriptionParams.id}>
              {msg => (
                <a href={input.inputDescriptionParams.href} target="_blank">
                  {msg}
                </a>
              )}
            </FormattedMessage>
          ),
        },
      };
    }

    const errors = get(formErrors, input.name, []);
    const onChange =
      actionType === 'create' || isUpdatingTemporaryContentType
        ? onChangeNewContentTypeMainInfos
        : onChangeExistingContentTypeMainInfos;
    const name =
      actionType === 'create' || isUpdatingTemporaryContentType
        ? input.name
        : `${modelToEditName}.${input.name}`;

    return (
      <Input
        key={input.name}
        {...input}
        didCheckErrors={didCheckErrors}
        errors={errors}
        name={name}
        onChange={onChange}
        selectOptions={connections}
        value={get(modifiedData, [input.name], '')}
      />
    );
  };

  renderNavLinks = (link, index) => {
    const { activeTab } = this.props;

    return (
      <HeaderNavLink
        isActive={activeTab === link.id}
        key={link.id}
        {...link}
        onClick={this.handleGoTo}
        nextTab={index === NAVLINKS.length - 1 ? 0 : index + 1}
      />
    );
  };

  render() {
    const { actionType, activeTab, isOpen } = this.props;
    const currentForm = get(forms, activeTab, forms.base);

    return (
      <WrapperModal
        isOpen={isOpen}
        onOpened={this.handleOnOpened}
        onClosed={this.handleOnClosed}
        onToggle={this.handleCancel}
      >
        <HeaderModal>
          <HeaderModalTitle
            title={`${pluginId}.popUpForm.${actionType ||
              'create'}.contentType.header.title`}
          />
          <HeaderModalNavContainer>
            {NAVLINKS.map(this.renderNavLinks)}
          </HeaderModalNavContainer>
        </HeaderModal>
        <form onSubmit={this.handleSubmit}>
          <BodyModal>{currentForm.items.map(this.renderInput)}</BodyModal>
          <FooterModal>
            <ButtonModalSecondary
              message={`${pluginId}.form.button.cancel`}
              onClick={this.handleCancel}
            />
            <ButtonModalPrimary
              message={`${pluginId}.form.button.save`}
              type="submit"
            />
          </FooterModal>
        </form>
      </WrapperModal>
    );
  }
}

ModelForm.contextTypes = {
  emitEvent: PropTypes.func,
};

ModelForm.defaultProps = {
  actionType: 'create',
  activeTab: 'base',
  cancelNewContentType: () => {},
  connections: ['default'],
  createTempContentType: () => {},
  currentData: {},
  isOpen: false,
  isUpdatingTemporaryContentType: false,
  modelToEditName: '',
  modifiedData: {},
  onChangeExistingContentTypeMainInfos: () => {},
  onSubmit: e => {
    e.preventDefault();
  },
  resetExistingContentTypeMainInfos: () => {},
  resetNewContentTypeMainInfos: () => {},
  updateTempContentType: () => {},
};

ModelForm.propTypes = {
  actionType: PropTypes.string,
  activeTab: PropTypes.string,
  cancelNewContentType: PropTypes.func,
  connections: PropTypes.arrayOf(PropTypes.string),
  createTempContentType: PropTypes.func,
  currentData: PropTypes.object,
  isOpen: PropTypes.bool,
  isUpdatingTemporaryContentType: PropTypes.bool,
  modelToEditName: PropTypes.string,
  modifiedData: PropTypes.object,
  onChangeExistingContentTypeMainInfos: PropTypes.func,
  onChangeNewContentTypeMainInfos: PropTypes.func.isRequired,
  onSubmit: PropTypes.func,
  push: PropTypes.func.isRequired,
  resetExistingContentTypeMainInfos: PropTypes.func,
  resetNewContentTypeMainInfos: PropTypes.func,
  updateTempContentType: PropTypes.func,
};

export default ModelForm;<|MERGE_RESOLUTION|>--- conflicted
+++ resolved
@@ -103,10 +103,7 @@
       formErrors,
       didCheckErrors: !prevState.didCheckErrors,
     }));
-<<<<<<< HEAD
-=======
     const pathname = `/plugins/${pluginId}/models/${modifiedData.name}`;
->>>>>>> e78f8bbc
 
     if (isEmpty(formErrors)) {
       if (actionType === 'create') {
