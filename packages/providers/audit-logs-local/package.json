{
  "name": "@strapi/provider-audit-logs-local",
<<<<<<< HEAD
  "version": "4.10.8",
=======
  "version": "4.11.0",
>>>>>>> 0de06a00
  "description": "Local provider for strapi audit logs",
  "keywords": [
    "audit-logs",
    "strapi"
  ],
  "homepage": "https://strapi.io",
  "bugs": {
    "url": "https://github.com/strapi/strapi/issues"
  },
  "repository": {
    "type": "git",
    "url": "git://github.com/strapi/strapi.git"
  },
  "license": "SEE LICENSE IN LICENSE",
  "author": {
    "name": "Strapi Solutions SAS",
    "email": "hi@strapi.io",
    "url": "https://strapi.io"
  },
  "maintainers": [
    {
      "name": "Strapi Solutions SAS",
      "email": "hi@strapi.io",
      "url": "https://strapi.io"
    }
  ],
  "main": "./dist/index.js",
  "types": "./dist/index.d.ts",
  "files": [
    "./dist"
  ],
  "scripts": {
    "build": "run -T tsc",
    "build:ts": "run -T tsc",
    "watch": "run -T tsc -w --preserveWatchOutput",
    "clean": "run -T rimraf ./dist",
    "prepublishOnly": "yarn clean && yarn build",
    "lint": "run -T eslint ."
  },
  "devDependencies": {
<<<<<<< HEAD
    "eslint-config-custom": "4.10.8",
    "tsconfig": "4.10.8"
=======
    "eslint-config-custom": "4.11.0",
    "tsconfig": "4.11.0"
>>>>>>> 0de06a00
  },
  "peerDependencies": {
    "@strapi/strapi": "^4.9.0"
  },
  "engines": {
    "node": ">=14.19.1 <=18.x.x",
    "npm": ">=6.0.0"
  }
}<|MERGE_RESOLUTION|>--- conflicted
+++ resolved
@@ -1,10 +1,6 @@
 {
   "name": "@strapi/provider-audit-logs-local",
-<<<<<<< HEAD
-  "version": "4.10.8",
-=======
   "version": "4.11.0",
->>>>>>> 0de06a00
   "description": "Local provider for strapi audit logs",
   "keywords": [
     "audit-logs",
@@ -45,13 +41,8 @@
     "lint": "run -T eslint ."
   },
   "devDependencies": {
-<<<<<<< HEAD
-    "eslint-config-custom": "4.10.8",
-    "tsconfig": "4.10.8"
-=======
     "eslint-config-custom": "4.11.0",
     "tsconfig": "4.11.0"
->>>>>>> 0de06a00
   },
   "peerDependencies": {
     "@strapi/strapi": "^4.9.0"
