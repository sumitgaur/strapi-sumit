{
  "name": "@strapi/provider-upload-aws-s3",
<<<<<<< HEAD
  "version": "5.12.0-beta.0",
=======
  "version": "5.11.1",
>>>>>>> 896eb443
  "description": "AWS S3 provider for strapi upload",
  "keywords": [
    "upload",
    "aws",
    "s3",
    "strapi"
  ],
  "homepage": "https://strapi.io",
  "bugs": {
    "url": "https://github.com/strapi/strapi/issues"
  },
  "repository": {
    "type": "git",
    "url": "git://github.com/strapi/strapi.git"
  },
  "license": "SEE LICENSE IN LICENSE",
  "author": {
    "name": "Strapi Solutions SAS",
    "email": "hi@strapi.io",
    "url": "https://strapi.io"
  },
  "maintainers": [
    {
      "name": "Strapi Solutions SAS",
      "email": "hi@strapi.io",
      "url": "https://strapi.io"
    }
  ],
  "main": "./dist/index.js",
  "module": "./dist/index.mjs",
  "source": "./src/index.ts",
  "types": "./dist/index.d.ts",
  "files": [
    "dist/"
  ],
  "scripts": {
    "build": "run -T npm-run-all clean --parallel build:code build:types",
    "build:code": "run -T  rollup -c",
    "build:types": "run -T tsc -p tsconfig.build.json --emitDeclarationOnly",
    "clean": "run -T rimraf ./dist",
    "lint": "run -T eslint .",
    "test:unit": "run -T jest",
    "test:unit:watch": "run -T jest --watch",
    "watch": "run -T rollup -c -w"
  },
  "dependencies": {
    "@aws-sdk/client-s3": "3.600.0",
    "@aws-sdk/lib-storage": "3.433.0",
    "@aws-sdk/s3-request-presigner": "3.433.0",
    "@aws-sdk/types": "3.433.0",
    "lodash": "4.17.21"
  },
  "devDependencies": {
    "@types/jest": "29.5.2",
<<<<<<< HEAD
    "eslint-config-custom": "5.12.0-beta.0",
    "tsconfig": "5.12.0-beta.0"
=======
    "eslint-config-custom": "5.11.1",
    "tsconfig": "5.11.1"
>>>>>>> 896eb443
  },
  "engines": {
    "node": ">=18.0.0 <=22.x.x",
    "npm": ">=6.0.0"
  }
}<|MERGE_RESOLUTION|>--- conflicted
+++ resolved
@@ -1,10 +1,6 @@
 {
   "name": "@strapi/provider-upload-aws-s3",
-<<<<<<< HEAD
-  "version": "5.12.0-beta.0",
-=======
   "version": "5.11.1",
->>>>>>> 896eb443
   "description": "AWS S3 provider for strapi upload",
   "keywords": [
     "upload",
@@ -59,13 +55,8 @@
   },
   "devDependencies": {
     "@types/jest": "29.5.2",
-<<<<<<< HEAD
-    "eslint-config-custom": "5.12.0-beta.0",
-    "tsconfig": "5.12.0-beta.0"
-=======
     "eslint-config-custom": "5.11.1",
     "tsconfig": "5.11.1"
->>>>>>> 896eb443
   },
   "engines": {
     "node": ">=18.0.0 <=22.x.x",
