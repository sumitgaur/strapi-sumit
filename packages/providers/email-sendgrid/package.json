{
  "name": "@strapi/provider-email-sendgrid",
<<<<<<< HEAD
  "version": "5.13.0-beta.1",
=======
  "version": "5.13.1",
>>>>>>> fca58d9b
  "description": "Sendgrid provider for strapi email",
  "keywords": [
    "email",
    "strapi",
    "sendgrid"
  ],
  "homepage": "https://strapi.io",
  "bugs": {
    "url": "https://github.com/strapi/strapi/issues"
  },
  "repository": {
    "type": "git",
    "url": "git://github.com/strapi/strapi.git"
  },
  "license": "SEE LICENSE IN LICENSE",
  "author": {
    "name": "Strapi Solutions SAS",
    "email": "hi@strapi.io",
    "url": "https://strapi.io"
  },
  "maintainers": [
    {
      "name": "Strapi Solutions SAS",
      "email": "hi@strapi.io",
      "url": "https://strapi.io"
    }
  ],
  "main": "./dist/index.js",
  "module": "./dist/index.mjs",
  "source": "./src/index.ts",
  "types": "./dist/index.d.ts",
  "files": [
    "dist/"
  ],
  "scripts": {
    "build": "run -T npm-run-all clean --parallel build:code build:types",
    "build:code": "run -T  rollup -c",
    "build:types": "run -T tsc -p tsconfig.build.json --emitDeclarationOnly",
    "clean": "run -T rimraf ./dist",
    "lint": "run -T eslint .",
    "watch": "run -T rollup -c -w"
  },
  "dependencies": {
    "@sendgrid/mail": "8.1.3",
<<<<<<< HEAD
    "@strapi/utils": "5.13.0-beta.1"
  },
  "devDependencies": {
    "eslint-config-custom": "5.13.0-beta.1",
    "tsconfig": "5.13.0-beta.1"
=======
    "@strapi/utils": "5.13.1"
  },
  "devDependencies": {
    "eslint-config-custom": "5.13.1",
    "tsconfig": "5.13.1"
>>>>>>> fca58d9b
  },
  "engines": {
    "node": ">=18.0.0 <=22.x.x",
    "npm": ">=6.0.0"
  }
}<|MERGE_RESOLUTION|>--- conflicted
+++ resolved
@@ -1,10 +1,6 @@
 {
   "name": "@strapi/provider-email-sendgrid",
-<<<<<<< HEAD
-  "version": "5.13.0-beta.1",
-=======
   "version": "5.13.1",
->>>>>>> fca58d9b
   "description": "Sendgrid provider for strapi email",
   "keywords": [
     "email",
@@ -49,19 +45,11 @@
   },
   "dependencies": {
     "@sendgrid/mail": "8.1.3",
-<<<<<<< HEAD
-    "@strapi/utils": "5.13.0-beta.1"
-  },
-  "devDependencies": {
-    "eslint-config-custom": "5.13.0-beta.1",
-    "tsconfig": "5.13.0-beta.1"
-=======
     "@strapi/utils": "5.13.1"
   },
   "devDependencies": {
     "eslint-config-custom": "5.13.1",
     "tsconfig": "5.13.1"
->>>>>>> fca58d9b
   },
   "engines": {
     "node": ">=18.0.0 <=22.x.x",
