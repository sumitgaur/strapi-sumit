{
  "name": "@strapi/provider-upload-local",
  "version": "4.20.5",
  "description": "Local provider for strapi upload",
  "keywords": [
    "upload",
    "strapi"
  ],
  "homepage": "https://strapi.io",
  "bugs": {
    "url": "https://github.com/strapi/strapi/issues"
  },
  "repository": {
    "type": "git",
    "url": "git://github.com/strapi/strapi.git"
  },
  "license": "SEE LICENSE IN LICENSE",
  "author": {
    "name": "Strapi Solutions SAS",
    "email": "hi@strapi.io",
    "url": "https://strapi.io"
  },
  "maintainers": [
    {
      "name": "Strapi Solutions SAS",
      "email": "hi@strapi.io",
      "url": "https://strapi.io"
    }
  ],
  "main": "./dist/index.js",
  "module": "./dist/index.mjs",
  "source": "./src/index.ts",
  "types": "./dist/index.d.ts",
  "files": [
    "dist/"
  ],
  "scripts": {
    "build": "pack-up build",
    "clean": "run -T rimraf ./dist",
    "lint": "run -T eslint .",
    "test:unit": "run -T jest",
    "test:unit:watch": "run -T jest --watch",
    "watch": "pack-up watch"
  },
  "dependencies": {
<<<<<<< HEAD
    "@strapi/utils": "4.20.3",
    "fs-extra": "10.1.0"
  },
  "devDependencies": {
    "@strapi/pack-up": "4.20.3",
    "@strapi/types": "4.20.3",
    "@types/jest": "29.5.2",
    "eslint-config-custom": "4.20.3",
    "memfs": "4.6.0",
    "tsconfig": "4.20.3"
=======
    "@strapi/utils": "4.20.5",
    "fs-extra": "10.0.0"
  },
  "devDependencies": {
    "@strapi/pack-up": "4.20.5",
    "@types/jest": "29.5.2",
    "eslint-config-custom": "4.20.5",
    "tsconfig": "4.20.5"
>>>>>>> 3cc05002
  },
  "engines": {
    "node": ">=18.0.0 <=20.x.x",
    "npm": ">=6.0.0"
  }
}<|MERGE_RESOLUTION|>--- conflicted
+++ resolved
@@ -43,27 +43,16 @@
     "watch": "pack-up watch"
   },
   "dependencies": {
-<<<<<<< HEAD
-    "@strapi/utils": "4.20.3",
+    "@strapi/utils": "4.20.5",
     "fs-extra": "10.1.0"
   },
   "devDependencies": {
-    "@strapi/pack-up": "4.20.3",
-    "@strapi/types": "4.20.3",
-    "@types/jest": "29.5.2",
-    "eslint-config-custom": "4.20.3",
-    "memfs": "4.6.0",
-    "tsconfig": "4.20.3"
-=======
-    "@strapi/utils": "4.20.5",
-    "fs-extra": "10.0.0"
-  },
-  "devDependencies": {
     "@strapi/pack-up": "4.20.5",
+    "@strapi/types": "4.20.5",
     "@types/jest": "29.5.2",
     "eslint-config-custom": "4.20.5",
+    "memfs": "4.6.0",
     "tsconfig": "4.20.5"
->>>>>>> 3cc05002
   },
   "engines": {
     "node": ">=18.0.0 <=20.x.x",
