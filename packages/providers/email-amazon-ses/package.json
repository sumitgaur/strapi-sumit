{
  "name": "@strapi/provider-email-amazon-ses",
<<<<<<< HEAD
  "version": "5.12.0-beta.0",
=======
  "version": "5.11.1",
>>>>>>> 896eb443
  "description": "Amazon SES provider for strapi email",
  "keywords": [
    "email",
    "strapi",
    "amazon",
    "ses"
  ],
  "homepage": "https://strapi.io",
  "bugs": {
    "url": "https://github.com/strapi/strapi/issues"
  },
  "repository": {
    "type": "git",
    "url": "git://github.com/strapi/strapi.git"
  },
  "license": "SEE LICENSE IN LICENSE",
  "author": {
    "name": "Nikolay tsenkov",
    "email": "nikolay@tsenkov.net"
  },
  "maintainers": [
    {
      "name": "Strapi Solutions SAS",
      "email": "hi@strapi.io",
      "url": "https://strapi.io"
    }
  ],
  "main": "./dist/index.js",
  "module": "./dist/index.mjs",
  "source": "./src/index.ts",
  "types": "./dist/index.d.ts",
  "files": [
    "dist/"
  ],
  "scripts": {
    "build": "run -T npm-run-all clean --parallel build:code build:types",
    "build:code": "run -T  rollup -c",
    "build:types": "run -T tsc -p tsconfig.build.json --emitDeclarationOnly",
    "clean": "run -T rimraf ./dist",
    "lint": "run -T eslint .",
    "watch": "run -T rollup -c -w"
  },
  "dependencies": {
<<<<<<< HEAD
    "@strapi/utils": "5.12.0-beta.0",
    "node-ses": "^3.0.3"
  },
  "devDependencies": {
    "eslint-config-custom": "5.12.0-beta.0",
    "tsconfig": "5.12.0-beta.0"
=======
    "@strapi/utils": "5.11.1",
    "node-ses": "^3.0.3"
  },
  "devDependencies": {
    "eslint-config-custom": "5.11.1",
    "tsconfig": "5.11.1"
>>>>>>> 896eb443
  },
  "engines": {
    "node": ">=18.0.0 <=22.x.x",
    "npm": ">=6.0.0"
  }
}<|MERGE_RESOLUTION|>--- conflicted
+++ resolved
@@ -1,10 +1,6 @@
 {
   "name": "@strapi/provider-email-amazon-ses",
-<<<<<<< HEAD
-  "version": "5.12.0-beta.0",
-=======
   "version": "5.11.1",
->>>>>>> 896eb443
   "description": "Amazon SES provider for strapi email",
   "keywords": [
     "email",
@@ -48,21 +44,12 @@
     "watch": "run -T rollup -c -w"
   },
   "dependencies": {
-<<<<<<< HEAD
-    "@strapi/utils": "5.12.0-beta.0",
-    "node-ses": "^3.0.3"
-  },
-  "devDependencies": {
-    "eslint-config-custom": "5.12.0-beta.0",
-    "tsconfig": "5.12.0-beta.0"
-=======
     "@strapi/utils": "5.11.1",
     "node-ses": "^3.0.3"
   },
   "devDependencies": {
     "eslint-config-custom": "5.11.1",
     "tsconfig": "5.11.1"
->>>>>>> 896eb443
   },
   "engines": {
     "node": ">=18.0.0 <=22.x.x",
