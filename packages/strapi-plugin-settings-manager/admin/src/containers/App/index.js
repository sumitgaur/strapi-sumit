--- conflicted
+++ resolved
@@ -4,10 +4,7 @@
  * contain code that should be seen on all pages. (e.g. navigation bar)
  *
  */
-<<<<<<< HEAD
-=======
 
->>>>>>> 99d03e22
 import React from 'react';
 import PropTypes from 'prop-types';
 import { connect } from 'react-redux';
