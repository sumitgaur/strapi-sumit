--- conflicted
+++ resolved
@@ -1,10 +1,6 @@
 {
   "name": "strapi-generate",
-<<<<<<< HEAD
-  "version": "3.0.0-beta.11",
-=======
   "version": "3.0.0-beta.13",
->>>>>>> da5d02fb
   "description": "Master of ceremonies for the Strapi generators.",
   "homepage": "http://strapi.io",
   "keywords": [
@@ -24,11 +20,7 @@
     "fs-extra": "^8.0.1",
     "lodash": "^4.17.11",
     "reportback": "^2.0.2",
-<<<<<<< HEAD
-    "strapi-utils": "3.0.0-beta.11"
-=======
     "strapi-utils": "3.0.0-beta.13"
->>>>>>> da5d02fb
   },
   "author": {
     "name": "Strapi team",
@@ -50,13 +42,8 @@
     "url": "https://github.com/strapi/strapi/issues"
   },
   "engines": {
-<<<<<<< HEAD
-    "node": ">= 10.0.0",
-    "npm": ">= 6.0.0"
-=======
     "node": ">=10.0.0",
     "npm": ">=6.0.0"
->>>>>>> da5d02fb
   },
   "license": "MIT",
   "gitHead": "c85658a19b8fef0f3164c19693a45db305dc07a9"
