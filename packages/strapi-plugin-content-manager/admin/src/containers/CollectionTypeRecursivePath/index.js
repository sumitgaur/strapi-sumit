--- conflicted
+++ resolved
@@ -43,18 +43,11 @@
   };
 
   const routes = [
-<<<<<<< HEAD
-    { path: ':id', Comp: EditView },
-    { path: '', Comp: ListView },
-  ].map(({ path, Comp }) => (
-    <Route key={path} path={`${url}/${path}`} render={props => renderRoute(props, Comp)} />
-=======
     { path: ':id/clone/:origin', comp: EditView },
     { path: ':id', comp: EditView },
     { path: '', comp: ListView },
   ].map(({ path, comp }) => (
     <Route key={path} path={`${url}/${path}`} render={props => renderRoute(props, comp)} />
->>>>>>> f2f01a13
   ));
 
   return (
