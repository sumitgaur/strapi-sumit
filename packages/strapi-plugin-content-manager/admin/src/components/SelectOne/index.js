--- conflicted
+++ resolved
@@ -4,45 +4,6 @@
 
 import Select from 'react-select';
 
-<<<<<<< HEAD
-    return (
-      <div className={`form-group ${styles.selectOne}`}>
-        <nav className={styles.headline}>
-          <label htmlFor={this.props.relation.alias}>
-            {this.props.relation.alias}
-          </label>
-          {entryLink}
-        </nav>
-        {description}
-        <Select
-          onChange={this.handleChange}
-          options={this.state.options}
-          id={this.props.relation.alias}
-          isLoading={this.state.isLoading}
-          onMenuScrollToBottom={this.handleBottomScroll}
-          onInputChange={this.handleInputChange}
-          onSelectResetsInput={false}
-          simpleValue
-          value={
-            isNull(value) || isUndefined(value)
-              ? null
-              : {
-                value: isFunction(value.toJS) ? value.toJS() : value,
-                label:
-                    templateObject(
-                      { mainField: this.props.relation.displayedAttribute },
-                      isFunction(value.toJS) ? value.toJS() : value,
-                    ).mainField ||
-                    (isFunction(value.toJS)
-                      ? get(value.toJS(), 'id')
-                      : get(value, 'id')),
-              }
-          }
-        />
-      </div>
-    );
-  }
-=======
 function SelectOne({
   mainField,
   name,
@@ -73,7 +34,6 @@
       }
     />
   );
->>>>>>> d65e60e9
 }
 
 SelectOne.defaultProps = {
