{
  "name": "strapi-hook-redis",
<<<<<<< HEAD
  "version": "3.0.0-beta.11",
=======
  "version": "3.0.0-beta.13",
>>>>>>> da5d02fb
  "description": "Redis hook for the Strapi framework",
  "homepage": "http://strapi.io",
  "keywords": [
    "redis",
    "hook",
    "memory",
    "cache",
    "strapi"
  ],
  "directories": {
    "lib": "./lib"
  },
  "main": "./lib",
  "dependencies": {
    "ioredis": "^4.9.3",
    "lodash": "^4.17.11",
    "rimraf": "^2.6.3",
    "stack-trace": "0.0.10",
<<<<<<< HEAD
    "strapi-utils": "3.0.0-beta.11"
=======
    "strapi-utils": "3.0.0-beta.13"
>>>>>>> da5d02fb
  },
  "author": {
    "email": "hi@strapi.io",
    "name": "Strapi team",
    "url": "http://strapi.io"
  },
  "maintainers": [
    {
      "name": "Strapi team",
      "email": "hi@strapi.io",
      "url": "http://strapi.io"
    }
  ],
  "repository": {
    "type": "git",
    "url": "git://github.com/strapi/strapi.git"
  },
  "bugs": {
    "url": "https://github.com/strapi/strapi/issues"
  },
  "engines": {
<<<<<<< HEAD
    "node": ">= 10.0.0",
    "npm": ">= 6.0.0"
=======
    "node": ">=10.0.0",
    "npm": ">=6.0.0"
>>>>>>> da5d02fb
  },
  "license": "MIT",
  "scripts": {
    "test": "echo \"no tests yet\""
  },
  "gitHead": "c85658a19b8fef0f3164c19693a45db305dc07a9"
}<|MERGE_RESOLUTION|>--- conflicted
+++ resolved
@@ -1,10 +1,6 @@
 {
   "name": "strapi-hook-redis",
-<<<<<<< HEAD
-  "version": "3.0.0-beta.11",
-=======
   "version": "3.0.0-beta.13",
->>>>>>> da5d02fb
   "description": "Redis hook for the Strapi framework",
   "homepage": "http://strapi.io",
   "keywords": [
@@ -23,11 +19,7 @@
     "lodash": "^4.17.11",
     "rimraf": "^2.6.3",
     "stack-trace": "0.0.10",
-<<<<<<< HEAD
-    "strapi-utils": "3.0.0-beta.11"
-=======
     "strapi-utils": "3.0.0-beta.13"
->>>>>>> da5d02fb
   },
   "author": {
     "email": "hi@strapi.io",
@@ -49,13 +41,8 @@
     "url": "https://github.com/strapi/strapi/issues"
   },
   "engines": {
-<<<<<<< HEAD
-    "node": ">= 10.0.0",
-    "npm": ">= 6.0.0"
-=======
     "node": ">=10.0.0",
     "npm": ">=6.0.0"
->>>>>>> da5d02fb
   },
   "license": "MIT",
   "scripts": {
