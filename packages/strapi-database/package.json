--- conflicted
+++ resolved
@@ -28,12 +28,8 @@
   },
   "license": "SEE LICENSE IN LICENSE",
   "dependencies": {
-<<<<<<< HEAD
     "debug": "4.3.1",
-    "lodash": "4.17.20",
-=======
     "lodash": "4.17.21",
->>>>>>> daacd0f2
     "p-map": "4.0.0",
     "strapi-utils": "3.5.4",
     "verror": "^1.10.0"
