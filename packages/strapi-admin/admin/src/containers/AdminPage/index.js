--- conflicted
+++ resolved
@@ -284,18 +284,15 @@
           isOpen={this.props.blockApp && this.props.showGlobalAppBlocker}
           {...this.props.overlayBlockerData}
         />
-        <Onboarding/>
+        <Onboarding />
       </div>
     );
   }
 }
 
 AdminPage.childContextTypes = {
-<<<<<<< HEAD
   currentEnvironment: PropTypes.string.isRequired,
-=======
   emitEvent: PropTypes.func,
->>>>>>> 19b6f3ce
   disableGlobalOverlayBlocker: PropTypes.func,
   enableGlobalOverlayBlocker: PropTypes.func,
   plugins: PropTypes.object,
