{
  "name": "strapi-admin",
<<<<<<< HEAD
  "version": "3.0.0-alpha.6.3",
=======
  "version": "3.0.0-alpha.6.4",
>>>>>>> 09c38cfb
  "description": "Strapi Admin",
  "repository": {
    "type": "git",
    "url": "git://github.com/strapi/strapi-admin.git"
  },
  "scripts": {
    "analyze:clean": "rimraf stats.json",
    "preanalyze": "npm run analyze:clean",
    "analyze": "node ../strapi-helper-plugin/lib/internals/scripts/analyze.js",
    "build": "npm run build:dll && cross-env NODE_ENV=production IS_ADMIN=true webpack --config ../strapi-helper-plugin/lib/internals/webpack/webpack.prod.babel.js --color -p --progress",
    "build:dll": "cross-env NODE_ENV=production webpack --config ../strapi-helper-plugin/lib/internals/webpack/webpack.dll.babel.js --color -p --progress",
    "build:clean": "rimraf admin/build",
    "start": "cross-env NODE_ENV=development PORT=4000 IS_ADMIN=true node ../strapi-helper-plugin/lib/server",
    "generate": "plop --plopfile ../strapi-helper-plugin/lib/internals/generators/index.js",
    "lint": "eslint --ignore-path .gitignore --config ../strapi-helper-plugin/lib/internals/eslint/.eslintrc.json admin",
    "pretest": "npm run lint",
    "prettier": "prettier --single-quote --trailing-comma es5 --write \"{admin,__{tests,mocks}__}/**/*.js\"",
    "test": "echo Tests are not implemented.",
    "prepublish": "npm run build",
    "postinstall": "node ../strapi-helper-plugin/lib/internals/scripts/postinstall.js"
  },
  "dependencies": {
    "cheerio": "^1.0.0-rc.2",
    "fs-extra": "^0.30.0",
    "sanitize.css": "^4.1.0",
<<<<<<< HEAD
    "strapi-helper-plugin": "3.0.0-alpha.6.3",
    "strapi-utils": "3.0.0-alpha.6.3"
  },
  "devDependencies": {
    "cross-env": "^5.1.0",
    "eslint": "^4.9.0",
=======
    "strapi-helper-plugin": "3.0.0-alpha.6.4",
    "strapi-utils": "3.0.0-alpha.6.4"
  },
  "devDependencies": {
    "cross-env": "^5.1.1",
    "eslint": "^4.10.0",
>>>>>>> 09c38cfb
    "eslint-config-airbnb": "^15.1.0",
    "eslint-config-airbnb-base": "^11.3.2",
    "eslint-config-prettier": "^2.6.0",
    "eslint-import-resolver-webpack": "^0.8.3",
    "eslint-plugin-babel": "^4.1.2",
    "eslint-plugin-import": "^2.8.0",
    "eslint-plugin-jsx-a11y": "^6.0.2",
    "eslint-plugin-react": "^7.4.0",
    "eslint-plugin-redux-saga": "^0.4.0",
    "extract-text-webpack-plugin": "^1.0.1",
    "html-loader": "^0.4.3",
    "html-webpack-plugin": "^2.22.0",
    "plop": "^1.9.0",
    "prettier": "^1.7.4",
    "rimraf": "^2.6.2",
    "webpack": "^3.8.1"
  },
  "author": {
    "name": "Strapi",
    "email": "",
    "url": ""
  },
  "maintainers": [
    {
      "name": "Strapi",
      "email": "",
      "url": ""
    }
  ],
  "engines": {
    "node": ">= 7.0.0",
    "npm": ">= 3.0.0"
  },
  "license": "MIT"
}<|MERGE_RESOLUTION|>--- conflicted
+++ resolved
@@ -1,10 +1,6 @@
 {
   "name": "strapi-admin",
-<<<<<<< HEAD
-  "version": "3.0.0-alpha.6.3",
-=======
   "version": "3.0.0-alpha.6.4",
->>>>>>> 09c38cfb
   "description": "Strapi Admin",
   "repository": {
     "type": "git",
@@ -30,21 +26,12 @@
     "cheerio": "^1.0.0-rc.2",
     "fs-extra": "^0.30.0",
     "sanitize.css": "^4.1.0",
-<<<<<<< HEAD
-    "strapi-helper-plugin": "3.0.0-alpha.6.3",
-    "strapi-utils": "3.0.0-alpha.6.3"
-  },
-  "devDependencies": {
-    "cross-env": "^5.1.0",
-    "eslint": "^4.9.0",
-=======
     "strapi-helper-plugin": "3.0.0-alpha.6.4",
     "strapi-utils": "3.0.0-alpha.6.4"
   },
   "devDependencies": {
     "cross-env": "^5.1.1",
     "eslint": "^4.10.0",
->>>>>>> 09c38cfb
     "eslint-config-airbnb": "^15.1.0",
     "eslint-config-airbnb-base": "^11.3.2",
     "eslint-config-prettier": "^2.6.0",
