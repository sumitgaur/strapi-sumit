--- conflicted
+++ resolved
@@ -31,11 +31,7 @@
         return new Promise((resolve, reject) => {
           // write file in public/assets folder
           fs.writeFile(
-<<<<<<< HEAD
-            path.join(strapi.config.public.path, `/uploads/${file.hash}${file.ext}`),
-=======
             path.join(strapi.config.paths.static, `/uploads/${file.hash}${file.ext}`),
->>>>>>> a7436e22
             file.buffer,
             err => {
               if (err) {
@@ -51,14 +47,10 @@
       },
       delete(file) {
         return new Promise((resolve, reject) => {
-<<<<<<< HEAD
-          const filePath = path.join(strapi.config.public.path, `/uploads/${file.hash}${file.ext}`);
-=======
           const filePath = path.join(
             strapi.config.paths.static,
             `/uploads/${file.hash}${file.ext}`
           );
->>>>>>> a7436e22
 
           if (!fs.existsSync(filePath)) {
             return resolve("File doesn't exist");
