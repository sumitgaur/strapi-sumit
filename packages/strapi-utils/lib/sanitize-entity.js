'use strict';

const _ = require('lodash');
<<<<<<< HEAD
const { constants } = require('./content-types');
const {
  ID_ATTRIBUTE,
  PUBLISHED_AT_ATTRIBUTE,
  CREATED_BY_ATTRIBUTE,
  UPDATED_BY_ATTRIBUTE,
} = constants;
=======
const { isPrivateAttribute } = require('./content-types');
>>>>>>> 645c0b8c

const sanitizeEntity = (dataSource, options) => {
  const { model, withPrivate = false, isOutput = true, includeFields = null } = options;

  if (typeof dataSource !== 'object' || _.isNil(dataSource)) {
    return dataSource;
  }

  const data = parseOriginalData(dataSource);

  if (typeof data !== 'object' || _.isNil(data)) {
    return data;
  }

  if (_.isArray(data)) {
    return data.map(entity => sanitizeEntity(entity, options));
  }

  if (_.isNil(model)) {
    return null;
  }

  const { attributes } = model;
  const allowedFields = getAllowedFields({ includeFields, model, isOutput });

  const reducerFn = (acc, value, key) => {
    const attribute = attributes[key];
    const allowedFieldsHasKey = allowedFields.includes(key);

    if (shouldRemoveAttribute(model, key, attribute, { withPrivate, isOutput })) {
      return acc;
    }

    // Relations
    const relation = attribute && (attribute.model || attribute.collection || attribute.component);
    if (relation) {
      if (_.isNil(value)) {
        return { ...acc, [key]: value };
      }

      const [nextFields, isAllowed] = includeFields
        ? getNextFields(allowedFields, key, { allowedFieldsHasKey })
        : [null, true];

      if (!isAllowed) {
        return acc;
      }

      const nextOptions = {
        model: strapi.getModel(relation, attribute.plugin),
        withPrivate,
        isOutput,
        includeFields: nextFields,
      };

      const nextVal = Array.isArray(value)
        ? value.map(elem => sanitizeEntity(elem, nextOptions))
        : sanitizeEntity(value, nextOptions);

      return { ...acc, [key]: nextVal };
    }

    const isAllowedField = !includeFields || allowedFieldsHasKey;

    // Dynamic zones
    if (attribute && attribute.type === 'dynamiczone' && value !== null && isAllowedField) {
      const nextVal = value.map(elem =>
        sanitizeEntity(elem, {
          model: strapi.getModel(elem.__component),
          withPrivate,
          isOutput,
        })
      );
      return { ...acc, [key]: nextVal };
    }

    // Other fields
    if (isAllowedField) {
      return { ...acc, [key]: value };
    }

    return acc;
  };

  return _.reduce(data, reducerFn, {});
};

const parseOriginalData = data => (_.isFunction(data.toJSON) ? data.toJSON() : data);

const COMPONENT_FIELDS = ['__component'];
const STATIC_FIELDS = [ID_ATTRIBUTE, '__v'];

const getAllowedFields = ({ includeFields, model, isOutput }) => {
  const { options, primaryKey } = model;

  const timestamps = options.timestamps || [];

  return _.concat(
    includeFields || [],
    ...(isOutput
      ? [
          primaryKey,
          timestamps,
          STATIC_FIELDS,
          COMPONENT_FIELDS,
          CREATED_BY_ATTRIBUTE,
          UPDATED_BY_ATTRIBUTE,
          PUBLISHED_AT_ATTRIBUTE,
        ]
      : [primaryKey, STATIC_FIELDS, COMPONENT_FIELDS])
  );
};

const getNextFields = (fields, key, { allowedFieldsHasKey }) => {
  const searchStr = `${key}.`;

  const transformedFields = (fields || [])
    .filter(field => field.startsWith(searchStr))
    .map(field => field.replace(searchStr, ''));

  const isAllowed = allowedFieldsHasKey || transformedFields.length > 0;
  const nextFields = allowedFieldsHasKey ? null : transformedFields;

  return [nextFields, isAllowed];
};

const shouldRemoveAttribute = (model, key, attribute = {}, { withPrivate, isOutput }) => {
  const isPassword = attribute.type === 'password';
  const isPrivate = isPrivateAttribute(model, key);

  const shouldRemovePassword = isOutput;
  const shouldRemovePrivate = !withPrivate && isOutput;

  return !!((isPassword && shouldRemovePassword) || (isPrivate && shouldRemovePrivate));
};

module.exports = sanitizeEntity;<|MERGE_RESOLUTION|>--- conflicted
+++ resolved
@@ -1,17 +1,13 @@
 'use strict';
 
 const _ = require('lodash');
-<<<<<<< HEAD
-const { constants } = require('./content-types');
+const { constants, isPrivateAttribute } = require('./content-types');
 const {
   ID_ATTRIBUTE,
   PUBLISHED_AT_ATTRIBUTE,
   CREATED_BY_ATTRIBUTE,
   UPDATED_BY_ATTRIBUTE,
 } = constants;
-=======
-const { isPrivateAttribute } = require('./content-types');
->>>>>>> 645c0b8c
 
 const sanitizeEntity = (dataSource, options) => {
   const { model, withPrivate = false, isOutput = true, includeFields = null } = options;
