--- conflicted
+++ resolved
@@ -609,10 +609,6 @@
     });
   });
 
-<<<<<<< HEAD
-  test.todo('Sets expiration time correctly');
-  test.todo("Doesn't have expiration if not set");
-=======
   test('Regenerates an api token access key', async () => {
     const token = await createValidToken();
 
@@ -630,5 +626,6 @@
   test.todo('Regenerated access key works');
   test.todo('Tokens access content for which they are authorized');
   test.todo('Tokens fail to access content for which they are not authorized');
->>>>>>> 7ce7db66
+  test.todo('Sets expiration time correctly');
+  test.todo("Doesn't have expiration if not set");
 });