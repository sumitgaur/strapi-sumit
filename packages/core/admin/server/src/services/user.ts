/* eslint-disable @typescript-eslint/no-non-null-assertion */
import _ from 'lodash';
import { defaults } from 'lodash/fp';
<<<<<<< HEAD
import { arrays, errors } from '@strapi/utils';
import type { Data } from '@strapi/types';
=======
import { arrays, convertQueryParams, errors } from '@strapi/utils';
import { Entity } from '@strapi/types';
>>>>>>> f62c536b
import { createUser, hasSuperAdminRole } from '../domain/user';
import type {
  AdminUser,
  AdminRole,
  AdminUserCreationPayload,
  SanitizedAdminUser,
  SanitizedAdminRole,
  AdminUserUpdatePayload,
  // eslint-disable-next-line node/no-unpublished-import
} from '../../../shared/contracts/shared';
import { password as passwordValidator } from '../validation/common-validators';
import { getService } from '../utils';
import constants from './constants';

const { SUPER_ADMIN_CODE } = constants;

const { ValidationError } = errors;
const sanitizeUserRoles = (role: AdminRole): SanitizedAdminRole =>
  _.pick(role, ['id', 'name', 'description', 'code']);

/**
 * Remove private user fields
 * @param  user - user to sanitize
 */
const sanitizeUser = (user: AdminUser): SanitizedAdminUser => {
  return {
    ..._.omit(user, ['password', 'resetPasswordToken', 'registrationToken', 'roles']),
    roles: user.roles && user.roles.map(sanitizeUserRoles),
  };
};

/**
 * Create and save a user in database
 * @param attributes A partial user object
 */
const create = async (
  // isActive is added in the controller, it's not sent by the API.
  attributes: Partial<AdminUserCreationPayload> & { isActive?: true }
): Promise<AdminUser> => {
  const userInfo = {
    registrationToken: getService('token').createToken(),
    ...attributes,
  };

  if (_.has(attributes, 'password')) {
    userInfo.password = await getService('auth').hashPassword(attributes.password!);
  }

  const user = createUser(userInfo);

  const createdUser = await strapi.db
    .query('admin::user')
    .create({ data: user, populate: ['roles'] });

  getService('metrics').sendDidInviteUser();

  strapi.eventHub.emit('user.create', { user: sanitizeUser(createdUser) });

  return createdUser;
};

/**
 * Update a user in database
 * @param id query params to find the user to update
 * @param attributes A partial user object
 */
const updateById = async (
  id: Data.ID,
  attributes: Partial<AdminUserUpdatePayload>
): Promise<AdminUser> => {
  // Check at least one super admin remains
  if (_.has(attributes, 'roles')) {
    const lastAdminUser = await isLastSuperAdminUser(id);
    const superAdminRole = await getService('role').getSuperAdminWithUsersCount();
    const willRemoveSuperAdminRole = !arrays.includesString(attributes.roles!, superAdminRole.id);

    if (lastAdminUser && willRemoveSuperAdminRole) {
      throw new ValidationError('You must have at least one user with super admin role.');
    }
  }

  // cannot disable last super admin
  if (attributes.isActive === false) {
    const lastAdminUser = await isLastSuperAdminUser(id);
    if (lastAdminUser) {
      throw new ValidationError('You must have at least one user with super admin role.');
    }
  }

  // hash password if a new one is sent
  if (_.has(attributes, 'password')) {
    const hashedPassword = await getService('auth').hashPassword(attributes.password!);

    const updatedUser = await strapi.db.query('admin::user').update({
      where: { id },
      data: {
        ...attributes,
        password: hashedPassword,
      },
      populate: ['roles'],
    });

    strapi.eventHub.emit('user.update', { user: sanitizeUser(updatedUser) });

    return updatedUser;
  }

  const updatedUser = await strapi.db.query('admin::user').update({
    where: { id },
    data: attributes,
    populate: ['roles'],
  });

  if (updatedUser) {
    strapi.eventHub.emit('user.update', { user: sanitizeUser(updatedUser) });
  }

  return updatedUser;
};

/**
 * Reset a user password by email. (Used in admin:reset CLI)
 * @param email - user email
 * @param password - new password
 */
const resetPasswordByEmail = async (email: string, password: string) => {
  const user = await strapi.db
    .query('admin::user')
    .findOne({ where: { email }, populate: ['roles'] });

  if (!user) {
    throw new Error(`User not found for email: ${email}`);
  }

  try {
    await passwordValidator.validate(password);
  } catch (error) {
    throw new ValidationError(
      'Invalid password. Expected a minimum of 8 characters with at least one number and one uppercase letter'
    );
  }

  await updateById(user.id, { password });
};

/**
 * Check if a user is the last super admin
 * @param userId user's id to look for
 */
const isLastSuperAdminUser = async (userId: Data.ID): Promise<boolean> => {
  const user = (await findOne(userId)) as AdminUser | null;
  if (!user) return false;

  const superAdminRole = await getService('role').getSuperAdminWithUsersCount();

  return superAdminRole.usersCount === 1 && hasSuperAdminRole(user);
};

/**
 * Check if a user with specific attributes exists in the database
 * @param attributes A partial user object
 */
const exists = async (attributes = {} as unknown): Promise<boolean> => {
  return (await strapi.db.query('admin::user').count({ where: attributes })) > 0;
};

/**
 * Returns a user registration info
 * @param registrationToken - a user registration token
 * @returns - Returns user email, firstname and lastname
 */
const findRegistrationInfo = async (
  registrationToken: string
): Promise<Pick<AdminUser, 'email' | 'firstname' | 'lastname'> | undefined> => {
  const user = await strapi.db.query('admin::user').findOne({ where: { registrationToken } });

  if (!user) {
    return undefined;
  }

  return _.pick(user, ['email', 'firstname', 'lastname']);
};

/**
 * Registers a user based on a registrationToken and some informations to update
 * @param params
 * @param params.registrationToken registration token
 * @param params.userInfo user info
 */
const register = async ({
  registrationToken,
  userInfo,
}: {
  registrationToken: string;
  userInfo: Partial<AdminUser>;
}) => {
  const matchingUser = await strapi.db
    .query('admin::user')
    .findOne({ where: { registrationToken } });

  if (!matchingUser) {
    throw new ValidationError('Invalid registration info');
  }

  return getService('user').updateById(matchingUser.id, {
    password: userInfo.password,
    firstname: userInfo.firstname,
    lastname: userInfo.lastname,
    registrationToken: null,
    isActive: true,
  });
};

/**
 * Find one user
 */
<<<<<<< HEAD
const findOne = async (id: Data.ID, populate = ['roles']) => {
  return strapi.entityService.findOne('admin::user', id, { populate });
=======
const findOne = async (id: Entity.ID, populate = ['roles']) => {
  return strapi.db.query('admin::user').findOne({ where: { id }, populate });
>>>>>>> f62c536b
};

/**
 * Find one user by its email
 * @param email
 * @param populate
 * @returns
 */
const findOneByEmail = async (email: string, populate = []) => {
  return strapi.db.query('admin::user').findOne({
    where: { email: { $eqi: email } },
    populate,
  });
};

/** Find many users (paginated)
 * @param params
 */
const findPage = async (params = {}): Promise<unknown> => {
  const query = convertQueryParams.transformParamsToQuery(
    'admin::user',
    defaults({ populate: ['roles'] }, params)
  );

  return strapi.db.query('admin::user').findPage(query);
};

/** Delete a user
 * @param id id of the user to delete
 */
const deleteById = async (id: Data.ID): Promise<AdminUser | null> => {
  // Check at least one super admin remains
  const userToDelete: AdminUser | null = await strapi.db.query('admin::user').findOne({
    where: { id },
    populate: ['roles'],
  });

  if (!userToDelete) {
    return null;
  }

  if (userToDelete) {
    if (userToDelete.roles.some((r) => r.code === SUPER_ADMIN_CODE)) {
      const superAdminRole = await getService('role').getSuperAdminWithUsersCount();
      if (superAdminRole.usersCount === 1) {
        throw new ValidationError('You must have at least one user with super admin role.');
      }
    }
  }

  const deletedUser = await strapi.db
    .query('admin::user')
    .delete({ where: { id }, populate: ['roles'] });

  strapi.eventHub.emit('user.delete', { user: sanitizeUser(deletedUser) });

  return deletedUser;
};

/** Delete a user
 * @param ids ids of the users to delete
 */
const deleteByIds = async (ids: (string | number)[]): Promise<AdminUser[]> => {
  // Check at least one super admin remains
  const superAdminRole = await getService('role').getSuperAdminWithUsersCount();
  const nbOfSuperAdminToDelete = await strapi.db.query('admin::user').count({
    where: {
      id: ids,
      roles: { id: superAdminRole.id },
    },
  });

  if (superAdminRole.usersCount === nbOfSuperAdminToDelete) {
    throw new ValidationError('You must have at least one user with super admin role.');
  }

  const deletedUsers = [] as AdminUser[];
  for (const id of ids) {
    const deletedUser = await strapi.db.query('admin::user').delete({
      where: { id },
      populate: ['roles'],
    });

    deletedUsers.push(deletedUser);
  }

  strapi.eventHub.emit('user.delete', {
    users: deletedUsers.map((deletedUser) => sanitizeUser(deletedUser)),
  });

  return deletedUsers;
};

/** Count the users that don't have any associated roles
 */
const countUsersWithoutRole = async (): Promise<number> => {
  return strapi.db.query('admin::user').count({
    where: {
      roles: {
        id: { $null: true },
      },
    },
  });
};

/**
 * Count the number of users based on search params
 * @param params params used for the query
 */
const count = async (where = {}): Promise<number> => {
  return strapi.db.query('admin::user').count({ where });
};

/**
 * Assign some roles to several users
 */
<<<<<<< HEAD
const assignARoleToAll = async (roleId: Data.ID): Promise<void> => {
  const users = await strapi.query('admin::user').findMany({
=======
const assignARoleToAll = async (roleId: Entity.ID): Promise<void> => {
  const users = await strapi.db.query('admin::user').findMany({
>>>>>>> f62c536b
    select: ['id'],
    where: {
      roles: { id: { $null: true } },
    },
  });

  await Promise.all(
    users.map((user) => {
      return strapi.db.query('admin::user').update({
        where: { id: user.id },
        data: { roles: [roleId] },
      });
    })
  );
};

/** Display a warning if some users don't have at least one role
 */
const displayWarningIfUsersDontHaveRole = async (): Promise<void> => {
  const count = await countUsersWithoutRole();

  if (count > 0) {
    strapi.log.warn(`Some users (${count}) don't have any role.`);
  }
};

/** Returns an array of interface languages currently used by users
 */
const getLanguagesInUse = async (): Promise<string[]> => {
  const users = await strapi.db.query('admin::user').findMany({ select: ['preferedLanguage'] });

  return users.map((user) => user.preferedLanguage || 'en');
};

export default {
  create,
  updateById,
  exists,
  findRegistrationInfo,
  register,
  sanitizeUser,
  findOne,
  findOneByEmail,
  findPage,
  deleteById,
  deleteByIds,
  countUsersWithoutRole,
  count,
  assignARoleToAll,
  displayWarningIfUsersDontHaveRole,
  resetPasswordByEmail,
  getLanguagesInUse,
};<|MERGE_RESOLUTION|>--- conflicted
+++ resolved
@@ -1,13 +1,8 @@
 /* eslint-disable @typescript-eslint/no-non-null-assertion */
 import _ from 'lodash';
 import { defaults } from 'lodash/fp';
-<<<<<<< HEAD
-import { arrays, errors } from '@strapi/utils';
+import { arrays, convertQueryParams, errors } from '@strapi/utils';
 import type { Data } from '@strapi/types';
-=======
-import { arrays, convertQueryParams, errors } from '@strapi/utils';
-import { Entity } from '@strapi/types';
->>>>>>> f62c536b
 import { createUser, hasSuperAdminRole } from '../domain/user';
 import type {
   AdminUser,
@@ -224,13 +219,8 @@
 /**
  * Find one user
  */
-<<<<<<< HEAD
 const findOne = async (id: Data.ID, populate = ['roles']) => {
-  return strapi.entityService.findOne('admin::user', id, { populate });
-=======
-const findOne = async (id: Entity.ID, populate = ['roles']) => {
   return strapi.db.query('admin::user').findOne({ where: { id }, populate });
->>>>>>> f62c536b
 };
 
 /**
@@ -347,13 +337,8 @@
 /**
  * Assign some roles to several users
  */
-<<<<<<< HEAD
 const assignARoleToAll = async (roleId: Data.ID): Promise<void> => {
-  const users = await strapi.query('admin::user').findMany({
-=======
-const assignARoleToAll = async (roleId: Entity.ID): Promise<void> => {
   const users = await strapi.db.query('admin::user').findMany({
->>>>>>> f62c536b
     select: ['id'],
     where: {
       roles: { id: { $null: true } },
