--- conflicted
+++ resolved
@@ -1,11 +1,6 @@
 import { merge, map, difference, uniq } from 'lodash/fp';
-<<<<<<< HEAD
 import type { Core } from '@strapi/types';
-import { pipeAsync } from '@strapi/utils';
-=======
-import { Strapi } from '@strapi/types';
 import { async } from '@strapi/utils';
->>>>>>> 377d4786
 import { getService } from './utils';
 import adminActions from './config/admin-actions';
 import adminConditions from './config/admin-conditions';
