--- conflicted
+++ resolved
@@ -203,10 +203,7 @@
  * @param {TokenType} attributes.type
  * @param {string} attributes.name
  * @param {number} attributes.lastUsed
-<<<<<<< HEAD
-=======
  * @param {string[]} [attributes.permissions]
->>>>>>> 4f46d57d
  * @param {string} [attributes.description]
  *
  * @returns {Promise<Omit<ApiToken, 'accessKey'>>}
