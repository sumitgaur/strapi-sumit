--- conflicted
+++ resolved
@@ -27,11 +27,7 @@
  * @param attributes A partial user object
  * @returns {Promise<user>}
  */
-<<<<<<< HEAD
 const create = async (attributes, adminUserId) => {
-=======
-const create = async (attributes) => {
->>>>>>> b5cfd21b
   const userInfo = {
     registrationToken: getService('token').createToken(),
     ...attributes,
