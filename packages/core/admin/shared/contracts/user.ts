import { errors } from '@strapi/utils';

import type {
  AdminUserCreationPayload,
  AdminUserUpdatePayload,
  Pagination,
  SanitizedAdminUser,
} from './shared';
import type { Data, Modules } from '@strapi/types';

/**
 * /create - Create an admin user
 */
export declare namespace Create {
  export interface Request {
    body: AdminUserCreationPayload;
    query: {};
  }

  export interface Response {
    data: SanitizedAdminUser;
    error?: errors.ApplicationError | errors.YupValidationError;
  }
}

/**
 * /create - Create an admin user
 */
export declare namespace Create {
  export interface Request {
    body: AdminUserCreationPayload;
    query: {};
  }

  export interface Response {
    data: SanitizedAdminUser;
    error?: errors.ApplicationError | errors.YupValidationError;
  }
}

/**
 * /find - Find admin users
 */

export declare namespace FindAll {
  // TODO make the types for this
  export interface Request {
    body: {};
<<<<<<< HEAD
    query: Modules.EntityService.Params.Pick<'admin::user', 'filters'>;
=======
    query: EntityService.Params.Pick<'admin::user', 'filters'> & {
      [key: string]: any;
    };
>>>>>>> f62c536b
  }

  export interface Response {
    data: {
      results: SanitizedAdminUser[];
      pagination: Pagination;
    };
    error?: errors.ApplicationError;
  }
}
/**
 * /findOne - Find an admin user
 */
export declare namespace FindOne {
  export interface Request {
    body: {};
    query: {};
  }

  export interface Params {
    id: Data.ID;
  }

  export interface Response {
    data: SanitizedAdminUser;
    error?: errors.ApplicationError;
  }
}
/**
 * /update - Update an admin user
 */
export declare namespace Update {
  export interface Request {
    body: AdminUserUpdatePayload;
    query: {};
  }

  export interface Params {
    id: Data.ID;
  }

  export interface Response {
    data: SanitizedAdminUser;
    error?: errors.ApplicationError | errors.YupValidationError;
  }
}

/**
 * /deleteOne - Delete an admin user
 */
export declare namespace DeleteOne {
  export interface Request {
    body: {};
    query: {};
  }

  export interface Params {
    id: Data.ID;
  }

  export interface Response {
    data: SanitizedAdminUser;
    error?: errors.ApplicationError;
  }
}

/**
 * /users/batch-delete - Delete admin users
 */
export declare namespace DeleteMany {
  export interface Request {
    body: {
      ids: Data.ID[];
    };
    query: {};
  }

  export interface Response {
    data: SanitizedAdminUser[];
    error?: errors.ApplicationError | errors.YupValidationError;
  }
}<|MERGE_RESOLUTION|>--- conflicted
+++ resolved
@@ -46,13 +46,9 @@
   // TODO make the types for this
   export interface Request {
     body: {};
-<<<<<<< HEAD
-    query: Modules.EntityService.Params.Pick<'admin::user', 'filters'>;
-=======
-    query: EntityService.Params.Pick<'admin::user', 'filters'> & {
+    query: Modules.EntityService.Params.Pick<'admin::user', 'filters'> & {
       [key: string]: any;
     };
->>>>>>> f62c536b
   }
 
   export interface Response {
