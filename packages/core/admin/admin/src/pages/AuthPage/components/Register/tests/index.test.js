--- conflicted
+++ resolved
@@ -40,9 +40,6 @@
       </IntlProvider>
     );
 
-<<<<<<< HEAD
-    expect(container.firstChild).toMatchSnapshot();
-=======
     expect(container.firstChild).toMatchInlineSnapshot(`
       .c1 {
         padding-top: 24px;
@@ -1230,6 +1227,5 @@
         </div>
       </div>
     `);
->>>>>>> 8b3ba51f
   });
 });