import * as React from 'react';

import {
  Box,
  Button,
  Flex,
  Grid,
  GridItem,
  ModalBody,
  ModalFooter,
  ModalHeader,
  ModalLayout,
  Typography,
} from '@strapi/design-system';
import { Breadcrumbs, Crumb } from '@strapi/design-system/v2';
import {
  GenericInput,
  useNotification,
  useOverlayBlocker,
  translatedErrors,
  useAPIErrorHandler,
} from '@strapi/helper-plugin';
<<<<<<< HEAD
import { Data } from '@strapi/types';
import { Formik, FormikHelpers } from 'formik';
=======
import { Entity } from '@strapi/types';
import { Formik, Form, FormikHelpers } from 'formik';
>>>>>>> 651a6b8d
import { useIntl } from 'react-intl';
import * as yup from 'yup';

import { useEnterprise } from '../../../../../hooks/useEnterprise';
import { useCreateUserMutation } from '../../../../../services/users';
import { FormLayout } from '../../../../../types/form';
import { isBaseQueryError } from '../../../../../utils/baseQuery';

import { MagicLinkCE } from './MagicLinkCE';
import { SelectRoles } from './SelectRoles';

interface ModalFormProps {
  onToggle: () => void;
}

const ModalForm = ({ onToggle }: ModalFormProps) => {
  const [currentStep, setStep] = React.useState<keyof typeof STEPPER>('create');
  const [registrationToken, setRegistrationToken] = React.useState('');
  const { formatMessage } = useIntl();
  const toggleNotification = useNotification();
  const { lockApp, unlockApp } = useOverlayBlocker();
  const {
    _unstableFormatAPIError: formatAPIError,
    _unstableFormatValidationErrors: formatValidationErrors,
  } = useAPIErrorHandler();
  const roleLayout = useEnterprise(
    ROLE_LAYOUT,
    async () =>
      (
        await import(
          '../../../../../../../ee/admin/src/pages/SettingsPage/pages/Users/components/ModalForm'
        )
      ).ROLE_LAYOUT,
    {
      combine(ceRoles, eeRoles) {
        return [...ceRoles, ...eeRoles];
      },

      defaultValue: [],
    }
  );

  const initialValues = useEnterprise<InitialData>(
    FORM_INITIAL_VALUES,
    async () =>
      (
        await import(
          '../../../../../../../ee/admin/src/pages/SettingsPage/pages/Users/components/ModalForm'
        )
      ).FORM_INITIAL_VALUES,
    {
      combine(ceValues, eeValues) {
        return {
          ...ceValues,
          ...eeValues,
        };
      },

      defaultValue: FORM_INITIAL_VALUES,
    }
  );
  const MagicLink = useEnterprise(
    MagicLinkCE,
    async () =>
      (
        await import(
          '../../../../../../../ee/admin/src/pages/SettingsPage/pages/Users/components/MagicLinkEE'
        )
      ).MagicLinkEE
  );

  const [createUser] = useCreateUserMutation();

  const headerTitle = formatMessage({
    id: 'Settings.permissions.users.create',
    defaultMessage: 'Invite new user',
  });

  const handleSubmit = async (body: InitialData, { setErrors }: FormikHelpers<InitialData>) => {
    // @ts-expect-error – this will be fixed in V5.
    lockApp();

    const res = await createUser({
      ...body,
      roles: body.roles ?? [],
    });

    if ('data' in res) {
      if (res.data.registrationToken) {
        setRegistrationToken(res.data.registrationToken);

        goNext();
      } else {
        // This shouldn't happen, but just incase.
        toggleNotification({
          type: 'warning',
          message: { id: 'notification.error', defaultMessage: 'An error occured' },
        });
      }
    } else {
      toggleNotification({
        type: 'warning',
        message: formatAPIError(res.error),
      });

      if (isBaseQueryError(res.error) && res.error.name === 'ValidationError') {
        setErrors(formatValidationErrors(res.error));
      }
    }

    // @ts-expect-error – this will be fixed in V5.
    unlockApp();
  };

  const goNext = () => {
    if (next) {
      setStep(next);
    } else {
      onToggle();
    }
  };

  const { buttonSubmitLabel, isDisabled, next } = STEPPER[currentStep];

  // block rendering until the EE component is fully loaded
  if (!MagicLink) {
    return null;
  }

  return (
    <ModalLayout onClose={onToggle} labelledBy="title">
      <ModalHeader>
        {/**
         * TODO: this is not semantically correct and should be amended.
         */}
        <Breadcrumbs label={headerTitle}>
          <Crumb isCurrent>{headerTitle}</Crumb>
        </Breadcrumbs>
      </ModalHeader>
      <Formik
        enableReinitialize
        initialValues={initialValues ?? {}}
        onSubmit={handleSubmit}
        validationSchema={FORM_SCHEMA}
        validateOnChange={false}
      >
        {({ errors, handleChange, values, isSubmitting }) => {
          return (
            <Form>
              <ModalBody>
                <Flex direction="column" alignItems="stretch" gap={6}>
                  {currentStep !== 'create' && <MagicLink registrationToken={registrationToken} />}
                  <Box>
                    <Typography variant="beta" as="h2">
                      {formatMessage({
                        id: 'app.components.Users.ModalCreateBody.block-title.details',
                        defaultMessage: 'User details',
                      })}
                    </Typography>
                    <Box paddingTop={4}>
                      <Flex direction="column" alignItems="stretch" gap={1}>
                        <Grid gap={5}>
                          {FORM_LAYOUT.map((row) => {
                            return row.map((input) => {
                              return (
                                <GridItem key={input.name} {...input.size}>
                                  <GenericInput
                                    {...input}
                                    disabled={isDisabled}
                                    error={errors[input.name as keyof InitialData]}
                                    onChange={handleChange}
                                    value={values[input.name as keyof InitialData]}
                                  />
                                </GridItem>
                              );
                            });
                          })}
                        </Grid>
                      </Flex>
                    </Box>
                  </Box>
                  <Box>
                    <Typography variant="beta" as="h2">
                      {formatMessage({
                        id: 'global.roles',
                        defaultMessage: "User's role",
                      })}
                    </Typography>
                    <Box paddingTop={4}>
                      <Grid gap={5}>
                        <GridItem col={6} xs={12}>
                          <SelectRoles
                            disabled={isDisabled}
                            error={errors.roles}
                            onChange={handleChange}
                            value={values.roles ?? []}
                          />
                        </GridItem>
                        {roleLayout.map((row) => {
                          return row.map((input) => {
                            return (
                              <GridItem key={input.name} {...input.size}>
                                <GenericInput
                                  {...input}
                                  disabled={isDisabled}
                                  onChange={handleChange}
                                  value={values[input.name]}
                                />
                              </GridItem>
                            );
                          });
                        })}
                      </Grid>
                    </Box>
                  </Box>
                </Flex>
              </ModalBody>
              <ModalFooter
                startActions={
                  <Button variant="tertiary" onClick={onToggle} type="button">
                    {formatMessage({
                      id: 'app.components.Button.cancel',
                      defaultMessage: 'Cancel',
                    })}
                  </Button>
                }
                endActions={
                  currentStep === 'create' ? (
                    <Button type="submit" loading={isSubmitting}>
                      {formatMessage(buttonSubmitLabel)}
                    </Button>
                  ) : (
                    <Button type="button" loading={isSubmitting} onClick={onToggle}>
                      {formatMessage(buttonSubmitLabel)}
                    </Button>
                  )
                }
              />
            </Form>
          );
        }}
      </Formik>
    </ModalLayout>
  );
};

interface InitialData {
  firstname?: string;
  lastname?: string;
  email?: string;
  roles?: Data.ID[];
  useSSORegistration?: boolean;
}

const FORM_INITIAL_VALUES = {
  firstname: '',
  lastname: '',
  email: '',
  roles: [],
};

const ROLE_LAYOUT = [] satisfies FormLayout[][];

const FORM_LAYOUT = [
  [
    {
      intlLabel: {
        id: 'Auth.form.firstname.label',
        defaultMessage: 'First name',
      },
      name: 'firstname',
      placeholder: {
        id: 'Auth.form.firstname.placeholder',
        defaultMessage: 'e.g. Kai',
      },
      type: 'text',
      size: {
        col: 6,
        xs: 12,
      },
      required: true,
    },
    {
      intlLabel: {
        id: 'Auth.form.lastname.label',
        defaultMessage: 'Last name',
      },
      name: 'lastname',
      placeholder: {
        id: 'Auth.form.lastname.placeholder',
        defaultMessage: 'e.g. Doe',
      },
      type: 'text',
      size: {
        col: 6,
        xs: 12,
      },
    },
  ],
  [
    {
      intlLabel: {
        id: 'Auth.form.email.label',
        defaultMessage: 'Email',
      },
      name: 'email',
      placeholder: {
        id: 'Auth.form.email.placeholder',
        defaultMessage: 'e.g. kai.doe@strapi.io',
      },
      type: 'email',
      size: {
        col: 6,
        xs: 12,
      },
      required: true,
    },
  ],
] satisfies FormLayout[][];

const FORM_SCHEMA = yup.object().shape({
  firstname: yup.string().trim().required(translatedErrors.required),
  lastname: yup.string(),
  email: yup.string().email(translatedErrors.email).required(translatedErrors.required),
  roles: yup.array().min(1, translatedErrors.required).required(translatedErrors.required),
});

const STEPPER = {
  create: {
    buttonSubmitLabel: {
      id: 'app.containers.Users.ModalForm.footer.button-success',
      defaultMessage: 'Invite user',
    },
    isDisabled: false,
    next: 'magic-link',
  },
  'magic-link': {
    buttonSubmitLabel: { id: 'global.finish', defaultMessage: 'Finish' },
    isDisabled: true,
    next: null,
  },
} as const;

export { ModalForm };
export type { InitialData };<|MERGE_RESOLUTION|>--- conflicted
+++ resolved
@@ -20,13 +20,8 @@
   translatedErrors,
   useAPIErrorHandler,
 } from '@strapi/helper-plugin';
-<<<<<<< HEAD
-import { Data } from '@strapi/types';
-import { Formik, FormikHelpers } from 'formik';
-=======
-import { Entity } from '@strapi/types';
+import type { Data } from '@strapi/types';
 import { Formik, Form, FormikHelpers } from 'formik';
->>>>>>> 651a6b8d
 import { useIntl } from 'react-intl';
 import * as yup from 'yup';
 
