--- conflicted
+++ resolved
@@ -13,17 +13,7 @@
   Typography,
 } from '@strapi/design-system';
 import { Breadcrumbs, Crumb } from '@strapi/design-system/v2';
-<<<<<<< HEAD
-import {
-  useNotification,
-  useOverlayBlocker,
-  translatedErrors,
-  useAPIErrorHandler,
-} from '@strapi/helper-plugin';
-=======
 import { useNotification } from '@strapi/helper-plugin';
-import { Entity } from '@strapi/types';
->>>>>>> 6b73e9c2
 import { useIntl } from 'react-intl';
 import * as yup from 'yup';
 
@@ -39,11 +29,8 @@
 import { MagicLinkCE } from './MagicLinkCE';
 import { SelectRoles } from './SelectRoles';
 
-<<<<<<< HEAD
 import type { Data } from '@strapi/types';
 
-=======
->>>>>>> 6b73e9c2
 interface ModalFormProps {
   onToggle: () => void;
 }
