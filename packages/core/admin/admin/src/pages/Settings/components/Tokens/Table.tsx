--- conflicted
+++ resolved
@@ -15,24 +15,13 @@
 
 import type { Data } from '@strapi/types';
 
-<<<<<<< HEAD
-interface TokenTableRowData {
-  id: Data.ID;
-  name: string;
-  description: string;
-  createdAt: string;
-  lastUsedAt: string;
-}
-
-=======
->>>>>>> f62c536b
 /* -------------------------------------------------------------------------------------------------
  * Table
  * -----------------------------------------------------------------------------------------------*/
 
 interface TableProps
   extends Pick<TableImpl.Props<SanitizedTransferToken | ApiToken>, 'headers' | 'isLoading'> {
-  onConfirmDelete: (id: Entity.ID) => void;
+  onConfirmDelete: (id: Data.ID) => void;
   permissions: {
     canRead: boolean;
     canDelete: boolean;
@@ -65,7 +54,7 @@
 
   const { canDelete, canUpdate, canRead } = permissions;
 
-  const handleRowClick = (id: Entity.ID) => () => {
+  const handleRowClick = (id: Data.ID) => () => {
     if (canRead) {
       trackUsage('willEditTokenFromList', {
         tokenType,
