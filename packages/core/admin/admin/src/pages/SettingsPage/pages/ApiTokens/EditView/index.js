import React, { useEffect, useRef, useReducer, useMemo } from 'react';
import { useIntl } from 'react-intl';
import {
  SettingsPageTitle,
  useFocusWhenNavigate,
  Form,
  useOverlayBlocker,
  useNotification,
  useTracking,
  useGuidedTour,
  Link,
  usePersistentState,
} from '@strapi/helper-plugin';
import { HeaderLayout, ContentLayout } from '@strapi/design-system/Layout';
import { Main } from '@strapi/design-system/Main';
import { Button } from '@strapi/design-system/Button';
import Check from '@strapi/icons/Check';
import ArrowLeft from '@strapi/icons/ArrowLeft';
import { Formik } from 'formik';
import { Stack } from '@strapi/design-system/Stack';
import { Box } from '@strapi/design-system/Box';
import { Typography } from '@strapi/design-system/Typography';
import { Grid, GridItem } from '@strapi/design-system/Grid';
import { TextInput } from '@strapi/design-system/TextInput';
import { Textarea } from '@strapi/design-system/Textarea';
import { Select, Option } from '@strapi/design-system/Select';
import { get } from 'lodash';
import { useRouteMatch, useHistory } from 'react-router-dom';
import { useQuery } from 'react-query';
import { formatAPIErrors } from '../../../../../utils';
import { axiosInstance } from '../../../../../core/utils';
import schema from './utils/schema';
import getDateOfExpiration from './utils/getDateOfExpiration';
import LoadingView from './components/LoadingView';
import HeaderContentBox from './components/ContentBox';
import Permissions from './components/Permissions';
import { ApiTokenPermissionsContextProvider } from '../../../../../contexts/ApiTokenPermissions';
import { permissions } from './data';
import init from './init';
import reducer, { initialState } from './reducer';

const ApiTokenCreateView = () => {
  let apiToken;
  useFocusWhenNavigate();
  const { formatMessage } = useIntl();
  const { lockApp, unlockApp } = useOverlayBlocker();
  const toggleNotification = useNotification();
  const history = useHistory();
  const { trackUsage } = useTracking();
  const trackUsageRef = useRef(trackUsage);
  const { setCurrentStep } = useGuidedTour();
<<<<<<< HEAD
  const [state, dispatch] = useReducer(reducer, initialState, state => init(state, permissions));
=======
  const [lang] = usePersistentState('strapi-admin-language', 'en');
>>>>>>> 7571562e

  const {
    params: { id },
  } = useRouteMatch('/settings/api-tokens/:id');

  const isCreating = id === 'create';

  useEffect(() => {
    trackUsageRef.current(isCreating ? 'didAddTokenFromList' : 'didEditTokenFromList');
  }, [isCreating]);

  if (history.location.state?.apiToken.accessKey) {
    apiToken = history.location.state.apiToken;
  }

  const { status, data } = useQuery(
    ['api-token', id],
    async () => {
      const {
        data: { data },
      } = await axiosInstance.get(`/admin/api-tokens/${id}`);

      return data;
    },
    {
      enabled: !isCreating && !apiToken,
      onError: () => {
        toggleNotification({
          type: 'warning',
          message: { id: 'notification.error', defaultMessage: 'An error occured' },
        });
      },
    }
  );

  if (data) {
    apiToken = data;
  }

  const handleSubmit = async (body, actions) => {
    trackUsageRef.current(isCreating ? 'willCreateToken' : 'willEditToken');
    lockApp();

    try {
      const {
        data: { data: response },
      } = isCreating
        ? await axiosInstance.post(`/admin/api-tokens`, body)
        : await axiosInstance.put(`/admin/api-tokens/${id}`, {
            name: body.name,
            description: body.description,
            type: body.type,
          });

      apiToken = response;

      toggleNotification({
        type: 'success',
        message: formatMessage({ id: 'notification.success.saved', defaultMessage: 'Saved' }),
      });

      trackUsageRef.current(isCreating ? 'didCreateToken' : 'didEditToken', {
        type: apiToken.type,
      });

      if (isCreating) {
        history.replace(`/settings/api-tokens/${response.id}`, { apiToken: response });
        setCurrentStep('apiTokens.success');
      }
    } catch (err) {
      const errors = formatAPIErrors(err.response.data);
      actions.setErrors(errors);

      toggleNotification({
        type: 'warning',
        message: get(err, 'response.data.message', 'notification.error'),
      });
    }

    unlockApp();
  };

  const hasAllActionsSelected = useMemo(() => {
    const {
      modifiedData: { collectionTypes, singleTypes },
    } = state;

    const areAllCollectionTypesSelected = Object.values(
      collectionTypes
    ).every(collectionTypeActions => Object.values(collectionTypeActions).every(action => action));

    const areAllSingleTypesSelected = Object.values(singleTypes).every(singleTypeActions =>
      Object.values(singleTypeActions).every(action => action)
    );

    return areAllCollectionTypesSelected && areAllSingleTypesSelected;
  }, [state]);

  const hasReadOnlyActionsSelected = useMemo(() => {
    const {
      modifiedData: { collectionTypes, singleTypes },
    } = state;

    const areCollectionTypesReadOnly = Object.values(collectionTypes).every(collectionTypeActions =>
      Object.keys(collectionTypeActions).every(action => {
        if (action === 'find' || action === 'findOne') {
          return collectionTypeActions[action] === true;
        }

        return collectionTypeActions[action] === false;
      })
    );

    const areSingleTypesReadOnly = Object.values(singleTypes).every(singleTypeActions =>
      Object.keys(singleTypeActions).every(action => {
        if (action === 'find' || action === 'findOne') {
          return singleTypeActions[action];
        }

        return singleTypeActions[action] === false;
      })
    );

    return areCollectionTypesReadOnly && areSingleTypesReadOnly;
  }, [state]);

  const tokenTypeValue = useMemo(() => {
    if (hasAllActionsSelected && !hasReadOnlyActionsSelected) return 'full-access';

    if (hasReadOnlyActionsSelected) return 'read-only';

    return 'custom';
  }, [hasAllActionsSelected, hasReadOnlyActionsSelected]);

  const handleChangeCheckbox = ({ target: { name, value } }) => {
    dispatch({
      type: 'ON_CHANGE',
      name,
      value,
    });
  };

  const handleChangeSelectAllCheckbox = ({ target: { name, value } }) =>
    dispatch({
      type: 'ON_CHANGE_SELECT_ALL',
      keys: name.split('.'),
      value,
    });

  const handleChangeSelectApiTokenType = ({ target: { value } }) => {
    const {
      modifiedData: { collectionTypes, singleTypes },
    } = state;

    if (value === 'full-access') {
      Object.keys(collectionTypes).forEach(collectionType => {
        dispatch({
          type: 'ON_CHANGE_SELECT_ALL',
          keys: ['collectionTypes', collectionType],
          value: true,
        });
      });

      Object.keys(singleTypes).forEach(singleType => {
        dispatch({
          type: 'ON_CHANGE_SELECT_ALL',
          keys: ['singleTypes', singleType],
          value: true,
        });
      });
    }
    if (value === 'read-only') {
      Object.keys(collectionTypes).forEach(collectionType => {
        dispatch({
          type: 'ON_CHANGE_READ_ONLY',
          keys: ['collectionTypes', collectionType],
          value: false,
        });
      });

      Object.keys(singleTypes).forEach(singleType => {
        dispatch({
          type: 'ON_CHANGE_READ_ONLY',
          keys: ['singleTypes', singleType],
          value: false,
        });
      });
    }
  };

  const providerValue = {
    ...state,
    onChange: handleChangeCheckbox,
    onChangeSelectAll: handleChangeSelectAllCheckbox,
  };

  const isLoading = !isCreating && !apiToken && status !== 'success';

  if (isLoading) {
    return <LoadingView apiTokenName={apiToken?.name} />;
  }

  return (
<<<<<<< HEAD
    <ApiTokenPermissionsContextProvider value={providerValue}>
      <Main>
        <SettingsPageTitle name="API Tokens" />
        <Formik
          validationSchema={schema}
          validateOnChange={false}
          initialValues={{
            name: apiToken?.name || '',
            description: apiToken?.description || '',
            type: apiToken?.type || 'read-only',
          }}
          onSubmit={handleSubmit}
        >
          {({ errors, handleChange, isSubmitting, values }) => {
            return (
              <Form>
                <HeaderLayout
                  title={
                    apiToken?.name ||
                    formatMessage({
                      id: 'Settings.apiTokens.createPage.title',
                      defaultMessage: 'Create API Token',
                    })
                  }
                  primaryAction={
                    <Button
                      disabled={isSubmitting}
                      loading={isSubmitting}
                      startIcon={<Check />}
                      type="submit"
                      size="L"
                    >
                      {formatMessage({
                        id: 'global.save',
                        defaultMessage: 'Save',
                      })}
                    </Button>
                  }
                  navigationAction={
                    <Link startIcon={<ArrowLeft />} to="/settings/api-tokens">
                      {formatMessage({
                        id: 'global.back',
                        defaultMessage: 'Back',
                      })}
                    </Link>
                  }
                />
                <ContentLayout>
                  <Stack spacing={6}>
                    {Boolean(apiToken?.name) && <HeaderContentBox apiToken={apiToken.accessKey} />}
                    <Box
                      background="neutral0"
                      hasRadius
                      shadow="filterShadow"
                      paddingTop={6}
                      paddingBottom={6}
                      paddingLeft={7}
                      paddingRight={7}
                    >
                      <Stack spacing={4}>
                        <Typography variant="delta" as="h2">
                          {formatMessage({
                            id: 'global.details',
                            defaultMessage: 'Details',
                          })}
                        </Typography>
                        <Grid gap={5}>
                          <GridItem key="name" col={6} xs={12}>
                            <TextInput
                              name="name"
                              error={
                                errors.name
                                  ? formatMessage(
                                      errors.name?.id
                                        ? errors.name
                                        : { id: errors.name, defaultMessage: errors.name }
                                    )
                                  : null
                              }
                              label={formatMessage({
                                id: 'Settings.apiTokens.form.name',
                                defaultMessage: 'Name',
                              })}
                              onChange={handleChange}
                              value={values.name}
                              required
                            />
                          </GridItem>
                          <GridItem key="description" col={6} xs={12}>
                            <Textarea
                              label={formatMessage({
                                id: 'Settings.apiTokens.form.description',
                                defaultMessage: 'Description',
=======
    <Main>
      <SettingsPageTitle name="API Tokens" />
      <Formik
        validationSchema={schema}
        validateOnChange={false}
        initialValues={{
          name: apiToken?.name || '',
          description: apiToken?.description || '',
          type: apiToken?.type || 'read-only',
          duration: apiToken?.duration,
        }}
        onSubmit={handleSubmit}
      >
        {({ errors, handleChange, isSubmitting, values }) => {
          return (
            <Form>
              <HeaderLayout
                title={
                  apiToken?.name ||
                  formatMessage({
                    id: 'Settings.apiTokens.createPage.title',
                    defaultMessage: 'Create API Token',
                  })
                }
                primaryAction={
                  <Button
                    disabled={isSubmitting}
                    loading={isSubmitting}
                    startIcon={<Check />}
                    type="submit"
                    size="L"
                  >
                    {formatMessage({
                      id: 'global.save',
                      defaultMessage: 'Save',
                    })}
                  </Button>
                }
                navigationAction={
                  <Link startIcon={<ArrowLeft />} to="/settings/api-tokens">
                    {formatMessage({
                      id: 'global.back',
                      defaultMessage: 'Back',
                    })}
                  </Link>
                }
              />
              <ContentLayout>
                <Stack spacing={6}>
                  {Boolean(apiToken?.name) && <HeaderContentBox apiToken={apiToken.accessKey} />}
                  <Box
                    background="neutral0"
                    hasRadius
                    shadow="filterShadow"
                    paddingTop={6}
                    paddingBottom={6}
                    paddingLeft={7}
                    paddingRight={7}
                  >
                    <Stack spacing={4}>
                      <Typography variant="delta" as="h2">
                        {formatMessage({
                          id: 'global.details',
                          defaultMessage: 'Details',
                        })}
                      </Typography>
                      <Grid gap={5}>
                        <GridItem key="name" col={6} xs={12}>
                          <TextInput
                            name="name"
                            error={
                              errors.name
                                ? formatMessage(
                                    errors.name?.id
                                      ? errors.name
                                      : { id: errors.name, defaultMessage: errors.name }
                                  )
                                : null
                            }
                            label={formatMessage({
                              id: 'Settings.apiTokens.form.name',
                              defaultMessage: 'Name',
                            })}
                            onChange={handleChange}
                            value={values.name}
                            required
                          />
                        </GridItem>
                        <GridItem key="description" col={6} xs={12}>
                          <Textarea
                            label={formatMessage({
                              id: 'Settings.apiTokens.form.description',
                              defaultMessage: 'Description',
                            })}
                            name="description"
                            error={
                              errors.description
                                ? formatMessage(
                                    errors.description?.id
                                      ? errors.description
                                      : {
                                          id: errors.description,
                                          defaultMessage: errors.description,
                                        }
                                  )
                                : null
                            }
                            onChange={handleChange}
                          >
                            {values.description}
                          </Textarea>
                        </GridItem>
                        <GridItem key="duration" col={6} xs={12}>
                          <Select
                            name="duration"
                            label={formatMessage({
                              id: 'Settings.apiTokens.form.duration',
                              defaultMessage: 'Token duration',
                            })}
                            value={isCreating ? values.duration : '7'}
                            error={
                              errors.duration
                                ? formatMessage(
                                    errors.duration?.id
                                      ? errors.duration
                                      : { id: errors.duration, defaultMessage: errors.duration }
                                  )
                                : null
                            }
                            onChange={value => {
                              handleChange({ target: { name: 'duration', value } });
                            }}
                            required
                            disabled={!isCreating}
                            placeholder="Select"
                          >
                            <Option value="7">
                              {formatMessage({
                                id: 'Settings.apiTokens.duration.7-days',
                                defaultMessage: '7 days',
                              })}
                            </Option>
                            <Option value="30">
                              {formatMessage({
                                id: 'Settings.apiTokens.duration.30-days',
                                defaultMessage: '30 days',
                              })}
                            </Option>
                            <Option value="90">
                              {formatMessage({
                                id: 'Settings.apiTokens.duration.90-days',
                                defaultMessage: '90 days',
                              })}
                            </Option>
                            <Option value="unlimited">
                              {formatMessage({
                                id: 'Settings.apiTokens.duration.unlimited',
                                defaultMessage: 'Unlimited',
                              })}
                            </Option>
                          </Select>
                          <Typography variant="pi" textColor="neutral600">
                            {!isCreating &&
                              `${formatMessage({
                                id: 'Settings.apiTokens.duration.expiration-date',
                                defaultMessage: 'Expiration date',
                              })}: ${getDateOfExpiration(
                                apiToken?.createdAt,
                                values.duration || '7',
                                lang
                              )}`}
                          </Typography>
                        </GridItem>
                        <GridItem key="type" col={6} xs={12}>
                          <Select
                            name="type"
                            label={formatMessage({
                              id: 'Settings.apiTokens.form.type',
                              defaultMessage: 'Token type',
                            })}
                            value={values.type}
                            error={
                              errors.type
                                ? formatMessage(
                                    errors.type?.id
                                      ? errors.type
                                      : { id: errors.type, defaultMessage: errors.type }
                                  )
                                : null
                            }
                            onChange={value => {
                              handleChange({ target: { name: 'type', value } });
                            }}
                          >
                            <Option value="read-only">
                              {formatMessage({
                                id: 'Settings.apiTokens.types.read-only',
                                defaultMessage: 'Read-only',
>>>>>>> 7571562e
                              })}
                              name="description"
                              error={
                                errors.description
                                  ? formatMessage(
                                      errors.description?.id
                                        ? errors.description
                                        : {
                                            id: errors.description,
                                            defaultMessage: errors.description,
                                          }
                                    )
                                  : null
                              }
                              onChange={handleChange}
                            >
                              {values.description}
                            </Textarea>
                          </GridItem>
                          <GridItem key="type" col={6} xs={12}>
                            <Select
                              name="type"
                              label={formatMessage({
                                id: 'Settings.apiTokens.form.type',
                                defaultMessage: 'Token type',
                              })}
                              value={tokenTypeValue}
                              error={
                                errors.type
                                  ? formatMessage(
                                      errors.type?.id
                                        ? errors.type
                                        : { id: errors.type, defaultMessage: errors.type }
                                    )
                                  : null
                              }
                              onChange={value => {
                                handleChangeSelectApiTokenType({ target: { value } });
                                handleChange({ target: { name: 'type', value } });
                              }}
                              required
                            >
                              <Option value="read-only">
                                {formatMessage({
                                  id: 'Settings.apiTokens.types.read-only',
                                  defaultMessage: 'Read-only',
                                })}
                              </Option>
                              <Option value="full-access">
                                {formatMessage({
                                  id: 'Settings.apiTokens.types.full-access',
                                  defaultMessage: 'Full access',
                                })}
                              </Option>
                              <Option value="custom">
                                {formatMessage({
                                  id: 'Settings.apiTokens.types.custom',
                                  defaultMessage: 'Custom',
                                })}
                              </Option>
                            </Select>
                          </GridItem>
                        </Grid>
                      </Stack>
                    </Box>
                    <Permissions />
                  </Stack>
                </ContentLayout>
              </Form>
            );
          }}
        </Formik>
      </Main>
    </ApiTokenPermissionsContextProvider>
  );
};

export default ApiTokenCreateView;<|MERGE_RESOLUTION|>--- conflicted
+++ resolved
@@ -49,11 +49,8 @@
   const { trackUsage } = useTracking();
   const trackUsageRef = useRef(trackUsage);
   const { setCurrentStep } = useGuidedTour();
-<<<<<<< HEAD
   const [state, dispatch] = useReducer(reducer, initialState, state => init(state, permissions));
-=======
   const [lang] = usePersistentState('strapi-admin-language', 'en');
->>>>>>> 7571562e
 
   const {
     params: { id },
@@ -257,7 +254,6 @@
   }
 
   return (
-<<<<<<< HEAD
     <ApiTokenPermissionsContextProvider value={providerValue}>
       <Main>
         <SettingsPageTitle name="API Tokens" />
@@ -268,6 +264,7 @@
             name: apiToken?.name || '',
             description: apiToken?.description || '',
             type: apiToken?.type || 'read-only',
+            duration: apiToken?.duration,
           }}
           onSubmit={handleSubmit}
         >
@@ -351,206 +348,6 @@
                               label={formatMessage({
                                 id: 'Settings.apiTokens.form.description',
                                 defaultMessage: 'Description',
-=======
-    <Main>
-      <SettingsPageTitle name="API Tokens" />
-      <Formik
-        validationSchema={schema}
-        validateOnChange={false}
-        initialValues={{
-          name: apiToken?.name || '',
-          description: apiToken?.description || '',
-          type: apiToken?.type || 'read-only',
-          duration: apiToken?.duration,
-        }}
-        onSubmit={handleSubmit}
-      >
-        {({ errors, handleChange, isSubmitting, values }) => {
-          return (
-            <Form>
-              <HeaderLayout
-                title={
-                  apiToken?.name ||
-                  formatMessage({
-                    id: 'Settings.apiTokens.createPage.title',
-                    defaultMessage: 'Create API Token',
-                  })
-                }
-                primaryAction={
-                  <Button
-                    disabled={isSubmitting}
-                    loading={isSubmitting}
-                    startIcon={<Check />}
-                    type="submit"
-                    size="L"
-                  >
-                    {formatMessage({
-                      id: 'global.save',
-                      defaultMessage: 'Save',
-                    })}
-                  </Button>
-                }
-                navigationAction={
-                  <Link startIcon={<ArrowLeft />} to="/settings/api-tokens">
-                    {formatMessage({
-                      id: 'global.back',
-                      defaultMessage: 'Back',
-                    })}
-                  </Link>
-                }
-              />
-              <ContentLayout>
-                <Stack spacing={6}>
-                  {Boolean(apiToken?.name) && <HeaderContentBox apiToken={apiToken.accessKey} />}
-                  <Box
-                    background="neutral0"
-                    hasRadius
-                    shadow="filterShadow"
-                    paddingTop={6}
-                    paddingBottom={6}
-                    paddingLeft={7}
-                    paddingRight={7}
-                  >
-                    <Stack spacing={4}>
-                      <Typography variant="delta" as="h2">
-                        {formatMessage({
-                          id: 'global.details',
-                          defaultMessage: 'Details',
-                        })}
-                      </Typography>
-                      <Grid gap={5}>
-                        <GridItem key="name" col={6} xs={12}>
-                          <TextInput
-                            name="name"
-                            error={
-                              errors.name
-                                ? formatMessage(
-                                    errors.name?.id
-                                      ? errors.name
-                                      : { id: errors.name, defaultMessage: errors.name }
-                                  )
-                                : null
-                            }
-                            label={formatMessage({
-                              id: 'Settings.apiTokens.form.name',
-                              defaultMessage: 'Name',
-                            })}
-                            onChange={handleChange}
-                            value={values.name}
-                            required
-                          />
-                        </GridItem>
-                        <GridItem key="description" col={6} xs={12}>
-                          <Textarea
-                            label={formatMessage({
-                              id: 'Settings.apiTokens.form.description',
-                              defaultMessage: 'Description',
-                            })}
-                            name="description"
-                            error={
-                              errors.description
-                                ? formatMessage(
-                                    errors.description?.id
-                                      ? errors.description
-                                      : {
-                                          id: errors.description,
-                                          defaultMessage: errors.description,
-                                        }
-                                  )
-                                : null
-                            }
-                            onChange={handleChange}
-                          >
-                            {values.description}
-                          </Textarea>
-                        </GridItem>
-                        <GridItem key="duration" col={6} xs={12}>
-                          <Select
-                            name="duration"
-                            label={formatMessage({
-                              id: 'Settings.apiTokens.form.duration',
-                              defaultMessage: 'Token duration',
-                            })}
-                            value={isCreating ? values.duration : '7'}
-                            error={
-                              errors.duration
-                                ? formatMessage(
-                                    errors.duration?.id
-                                      ? errors.duration
-                                      : { id: errors.duration, defaultMessage: errors.duration }
-                                  )
-                                : null
-                            }
-                            onChange={value => {
-                              handleChange({ target: { name: 'duration', value } });
-                            }}
-                            required
-                            disabled={!isCreating}
-                            placeholder="Select"
-                          >
-                            <Option value="7">
-                              {formatMessage({
-                                id: 'Settings.apiTokens.duration.7-days',
-                                defaultMessage: '7 days',
-                              })}
-                            </Option>
-                            <Option value="30">
-                              {formatMessage({
-                                id: 'Settings.apiTokens.duration.30-days',
-                                defaultMessage: '30 days',
-                              })}
-                            </Option>
-                            <Option value="90">
-                              {formatMessage({
-                                id: 'Settings.apiTokens.duration.90-days',
-                                defaultMessage: '90 days',
-                              })}
-                            </Option>
-                            <Option value="unlimited">
-                              {formatMessage({
-                                id: 'Settings.apiTokens.duration.unlimited',
-                                defaultMessage: 'Unlimited',
-                              })}
-                            </Option>
-                          </Select>
-                          <Typography variant="pi" textColor="neutral600">
-                            {!isCreating &&
-                              `${formatMessage({
-                                id: 'Settings.apiTokens.duration.expiration-date',
-                                defaultMessage: 'Expiration date',
-                              })}: ${getDateOfExpiration(
-                                apiToken?.createdAt,
-                                values.duration || '7',
-                                lang
-                              )}`}
-                          </Typography>
-                        </GridItem>
-                        <GridItem key="type" col={6} xs={12}>
-                          <Select
-                            name="type"
-                            label={formatMessage({
-                              id: 'Settings.apiTokens.form.type',
-                              defaultMessage: 'Token type',
-                            })}
-                            value={values.type}
-                            error={
-                              errors.type
-                                ? formatMessage(
-                                    errors.type?.id
-                                      ? errors.type
-                                      : { id: errors.type, defaultMessage: errors.type }
-                                  )
-                                : null
-                            }
-                            onChange={value => {
-                              handleChange({ target: { name: 'type', value } });
-                            }}
-                          >
-                            <Option value="read-only">
-                              {formatMessage({
-                                id: 'Settings.apiTokens.types.read-only',
-                                defaultMessage: 'Read-only',
->>>>>>> 7571562e
                               })}
                               name="description"
                               error={
@@ -570,6 +367,68 @@
                               {values.description}
                             </Textarea>
                           </GridItem>
+                          <GridItem key="duration" col={6} xs={12}>
+                            <Select
+                              name="duration"
+                              label={formatMessage({
+                                id: 'Settings.apiTokens.form.duration',
+                                defaultMessage: 'Token duration',
+                              })}
+                              value={isCreating ? values.duration : '7'}
+                              error={
+                                errors.duration
+                                  ? formatMessage(
+                                      errors.duration?.id
+                                        ? errors.duration
+                                        : { id: errors.duration, defaultMessage: errors.duration }
+                                    )
+                                  : null
+                              }
+                              onChange={value => {
+                                handleChange({ target: { name: 'duration', value } });
+                              }}
+                              required
+                              disabled={!isCreating}
+                              placeholder="Select"
+                            >
+                              <Option value="7">
+                                {formatMessage({
+                                  id: 'Settings.apiTokens.duration.7-days',
+                                  defaultMessage: '7 days',
+                                })}
+                              </Option>
+                              <Option value="30">
+                                {formatMessage({
+                                  id: 'Settings.apiTokens.duration.30-days',
+                                  defaultMessage: '30 days',
+                                })}
+                              </Option>
+                              <Option value="90">
+                                {formatMessage({
+                                  id: 'Settings.apiTokens.duration.90-days',
+                                  defaultMessage: '90 days',
+                                })}
+                              </Option>
+                              <Option value="unlimited">
+                                {formatMessage({
+                                  id: 'Settings.apiTokens.duration.unlimited',
+                                  defaultMessage: 'Unlimited',
+                                })}
+                              </Option>
+                            </Select>
+                            <Typography variant="pi" textColor="neutral600">
+                              {!isCreating &&
+                                `${formatMessage({
+                                  id: 'Settings.apiTokens.duration.expiration-date',
+                                  defaultMessage: 'Expiration date',
+                                })}: ${getDateOfExpiration(
+                                  apiToken?.createdAt,
+                                  values.duration || '7',
+                                  lang
+                                )}`}
+                            </Typography>
+                          </GridItem>
+
                           <GridItem key="type" col={6} xs={12}>
                             <Select
                               name="type"
