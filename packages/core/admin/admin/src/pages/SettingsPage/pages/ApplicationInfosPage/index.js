import React, { useRef } from 'react';
import { useQuery, useMutation, useQueryClient } from 'react-query';
import { useIntl } from 'react-intl';
import {
  useAppInfos,
  SettingsPageTitle,
  useFocusWhenNavigate,
  useNotification,
  useRBAC,
  useTracking,
} from '@strapi/helper-plugin';
<<<<<<< HEAD
import { HeaderLayout, Layout, ContentLayout } from '@strapi/design-system/Layout';
import { Main } from '@strapi/design-system/Main';
import { Grid, GridItem } from '@strapi/design-system/Grid';
import { Typography } from '@strapi/design-system/Typography';
import { Stack } from '@strapi/design-system/Stack';
import { Button } from '@strapi/design-system/Button';
import { Link } from '@strapi/design-system/v2/Link';
import ExternalLink from '@strapi/icons/ExternalLink';
import Check from '@strapi/icons/Check';
import AdminSeatInfo from 'ee_else_ce/pages/SettingsPage/pages/ApplicationInfosPage/components/AdminSeatInfo';
=======
import {
  Button,
  ContentLayout,
  Flex,
  Grid,
  GridItem,
  HeaderLayout,
  Layout,
  Link,
  Main,
  Stack,
  Typography,
} from '@strapi/design-system';
import { ExternalLink, Check } from '@strapi/icons';

>>>>>>> b536b3ad
import adminPermissions from '../../../../permissions';
import { useConfigurations } from '../../../../hooks';
import CustomizationInfos from './components/CustomizationInfos';
import { fetchProjectSettings, postProjectSettings } from './utils/api';
import getFormData from './utils/getFormData';

const ApplicationInfosPage = () => {
  const inputsRef = useRef();
  const toggleNotification = useNotification();
  const { trackUsage } = useTracking();
  const { formatMessage } = useIntl();
  const queryClient = useQueryClient();
  useFocusWhenNavigate();
  const appInfos = useAppInfos();
  const { latestStrapiReleaseTag, shouldUpdateStrapi, strapiVersion } = appInfos;
  const { updateProjectSettings } = useConfigurations();

  const {
    allowedActions: { canRead, canUpdate },
  } = useRBAC(adminPermissions.settings['project-settings']);
  const canSubmit = canRead && canUpdate;

  const { data } = useQuery('project-settings', fetchProjectSettings, { enabled: canRead });

  const submitMutation = useMutation((body) => postProjectSettings(body), {
    async onSuccess({ menuLogo, authLogo }) {
      await queryClient.invalidateQueries('project-settings', { refetchActive: true });
      updateProjectSettings({ menuLogo: menuLogo?.url, authLogo: authLogo?.url });
    },
  });

  const handleSubmit = (e) => {
    e.preventDefault();

    if (!canUpdate) return;

    const inputValues = inputsRef.current.getValues();
    const formData = getFormData(inputValues);

    submitMutation.mutate(formData, {
      onSuccess() {
        const { menuLogo, authLogo } = inputValues;

        if (menuLogo.rawFile) {
          trackUsage('didChangeLogo', {
            logo: 'menu',
          });
        }

        if (authLogo.rawFile) {
          trackUsage('didChangeLogo', {
            logo: 'auth',
          });
        }

        toggleNotification({
          type: 'success',
          message: formatMessage({ id: 'app', defaultMessage: 'Saved' }),
        });
      },
      onError() {
        toggleNotification({
          type: 'warning',
          message: { id: 'notification.error', defaultMessage: 'An error occurred' },
        });
      },
    });
  };

  return (
    <Layout>
      <SettingsPageTitle name="Application" />
      <Main>
        <form onSubmit={handleSubmit}>
          <HeaderLayout
            title={formatMessage({ id: 'Settings.application.title', defaultMessage: 'Overview' })}
            subtitle={formatMessage({
              id: 'Settings.application.description',
              defaultMessage: 'Administration panel’s global information',
            })}
            primaryAction={
              canSubmit && (
                <Button type="submit" startIcon={<Check />}>
                  {formatMessage({ id: 'global.save', defaultMessage: 'Save' })}
                </Button>
              )
            }
          />
          <ContentLayout>
            <Stack spacing={6}>
              <Stack
                spacing={4}
                hasRadius
                background="neutral0"
                shadow="tableShadow"
                paddingTop={6}
                paddingBottom={6}
                paddingRight={7}
                paddingLeft={7}
              >
                <Typography variant="delta" as="h3">
                  {formatMessage({
                    id: 'global.details',
                    defaultMessage: 'Details',
                  })}
                </Typography>

                <Grid gap={5} as="dl">
                  <GridItem col={6} s={12}>
                    <Typography variant="sigma" textColor="neutral600" as="dt">
                      {formatMessage({
                        id: 'Settings.application.strapiVersion',
                        defaultMessage: 'strapi version',
                      })}
                    </Typography>
                    <Flex gap={3} direction="column" alignItems="start" as="dd">
                      <Typography>v{strapiVersion}</Typography>
                      {shouldUpdateStrapi && (
                        <Link
                          href={`https://github.com/strapi/strapi/releases/tag/${latestStrapiReleaseTag}`}
                          isExternal
                          endIcon={<ExternalLink />}
                        >
                          {formatMessage({
                            id: 'Settings.application.link-upgrade',
                            defaultMessage: 'Upgrade your admin panel',
                          })}
                        </Link>
                      )}
                    </Flex>
                  </GridItem>
                  <GridItem col={6} s={12}>
                    <Typography variant="sigma" textColor="neutral600" as="dt">
                      {formatMessage({
                        id: 'Settings.application.edition-title',
                        defaultMessage: 'current plan',
                      })}
                    </Typography>
                    <Flex gap={3} direction="column" alignItems="start" as="dd">
                      <Typography>
                        {formatMessage(
                          {
                            id: 'Settings.application.ee-or-ce',
                            defaultMessage:
                              '{communityEdition, select, true {Community Edition} other {Enterprise Edition}}',
                          },
                          { communityEdition: appInfos.communityEdition }
                        )}
                      </Typography>
                      <Link
                        href="https://strapi.io/pricing-self-hosted"
                        isExternal
                        endIcon={<ExternalLink />}
                      >
                        {formatMessage({
                          id: 'Settings.application.link-pricing',
                          defaultMessage: 'See all pricing plans',
                        })}
                      </Link>
                    </Flex>
                  </GridItem>

                  <GridItem col={6} s={12}>
                    <Typography variant="sigma" textColor="neutral600" as="dt">
                      {formatMessage({
                        id: 'Settings.application.node-version',
                        defaultMessage: 'node version',
                      })}
                    </Typography>
                    <Typography as="dd">{appInfos.nodeVersion}</Typography>
                  </GridItem>
                </Grid>
<<<<<<< HEAD

                <Grid paddingTop={1}>
                  <GridItem col={6} s={12}>
                    <Typography variant="sigma" textColor="neutral600">
                      {formatMessage({
                        id: 'Settings.application.node-version',
                        defaultMessage: 'node version',
                      })}
                    </Typography>
                    <Typography as="p">{appInfos.nodeVersion}</Typography>
                  </GridItem>
                  <AdminSeatInfo />
                </Grid>
=======
>>>>>>> b536b3ad
              </Stack>
              {canRead && data && (
                <CustomizationInfos
                  canUpdate={canUpdate}
                  ref={inputsRef}
                  projectSettingsStored={data}
                />
              )}
            </Stack>
          </ContentLayout>
        </form>
      </Main>
    </Layout>
  );
};

export default ApplicationInfosPage;<|MERGE_RESOLUTION|>--- conflicted
+++ resolved
@@ -9,18 +9,6 @@
   useRBAC,
   useTracking,
 } from '@strapi/helper-plugin';
-<<<<<<< HEAD
-import { HeaderLayout, Layout, ContentLayout } from '@strapi/design-system/Layout';
-import { Main } from '@strapi/design-system/Main';
-import { Grid, GridItem } from '@strapi/design-system/Grid';
-import { Typography } from '@strapi/design-system/Typography';
-import { Stack } from '@strapi/design-system/Stack';
-import { Button } from '@strapi/design-system/Button';
-import { Link } from '@strapi/design-system/v2/Link';
-import ExternalLink from '@strapi/icons/ExternalLink';
-import Check from '@strapi/icons/Check';
-import AdminSeatInfo from 'ee_else_ce/pages/SettingsPage/pages/ApplicationInfosPage/components/AdminSeatInfo';
-=======
 import {
   Button,
   ContentLayout,
@@ -35,8 +23,8 @@
   Typography,
 } from '@strapi/design-system';
 import { ExternalLink, Check } from '@strapi/icons';
-
->>>>>>> b536b3ad
+import AdminSeatInfo from 'ee_else_ce/pages/SettingsPage/pages/ApplicationInfosPage/components/AdminSeatInfo';
+
 import adminPermissions from '../../../../permissions';
 import { useConfigurations } from '../../../../hooks';
 import CustomizationInfos from './components/CustomizationInfos';
@@ -208,23 +196,8 @@
                     </Typography>
                     <Typography as="dd">{appInfos.nodeVersion}</Typography>
                   </GridItem>
-                </Grid>
-<<<<<<< HEAD
-
-                <Grid paddingTop={1}>
-                  <GridItem col={6} s={12}>
-                    <Typography variant="sigma" textColor="neutral600">
-                      {formatMessage({
-                        id: 'Settings.application.node-version',
-                        defaultMessage: 'node version',
-                      })}
-                    </Typography>
-                    <Typography as="p">{appInfos.nodeVersion}</Typography>
-                  </GridItem>
                   <AdminSeatInfo />
                 </Grid>
-=======
->>>>>>> b536b3ad
               </Stack>
               {canRead && data && (
                 <CustomizationInfos
