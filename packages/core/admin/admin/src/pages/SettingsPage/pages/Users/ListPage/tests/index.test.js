--- conflicted
+++ resolved
@@ -691,9 +691,6 @@
         fill: #666687;
       }
 
-<<<<<<< HEAD
-      .c47 {
-=======
       .c38 {
         -webkit-transform: rotate(0deg);
         -ms-transform: rotate(0deg);
@@ -701,7 +698,6 @@
       }
 
       .c48 {
->>>>>>> f54ae052
         position: absolute;
         left: 0;
         right: 0;
@@ -852,17 +848,7 @@
         fill: #4a4a6a;
       }
 
-<<<<<<< HEAD
-      .c37 {
-        -webkit-transform: rotate(0deg);
-        -ms-transform: rotate(0deg);
-        transform: rotate(0deg);
-      }
-
       .c12 > * + * {
-=======
-      .c17 > * + * {
->>>>>>> f54ae052
         margin-left: 8px;
       }
 
