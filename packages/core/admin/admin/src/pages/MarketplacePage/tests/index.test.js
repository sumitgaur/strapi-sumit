import React from 'react';
import {
  render,
  waitFor,
  waitForElementToBeRemoved,
  getByPlaceholderText,
  fireEvent,
  screen,
} from '@testing-library/react';
import { IntlProvider } from 'react-intl';
import { QueryClient, QueryClientProvider } from 'react-query';
import { ThemeProvider, lightTheme } from '@strapi/design-system';
import { useTracking } from '@strapi/helper-plugin';
import MarketPlacePage from '../index';
import server from './server';

jest.mock('@strapi/helper-plugin', () => ({
  ...jest.requireActual('@strapi/helper-plugin'),
  useNotification: jest.fn(),
  pxToRem: jest.fn(),
  CheckPagePermissions: ({ children }) => children,
  useTracking: jest.fn(() => ({ trackUsage: jest.fn() })),
}));

const client = new QueryClient({
  defaultOptions: {
    queries: {
      retry: false,
    },
  },
});

const App = (
  <QueryClientProvider client={client}>
    <IntlProvider locale="en" messages={{}} textComponent="span">
      <ThemeProvider theme={lightTheme}>
        <MarketPlacePage />
      </ThemeProvider>
    </IntlProvider>
  </QueryClientProvider>
);

describe('Marketplace page', () => {
  beforeAll(() => server.listen());

  afterEach(() => server.resetHandlers());

  afterAll(() => server.close());

  it('renders and matches the snapshot', async () => {
    const { container, getByTestId, getByRole } = render(App);
    await waitForElementToBeRemoved(() => getByTestId('loader'));
    await waitFor(() => expect(getByRole('heading', { name: /marketplace/i })).toBeInTheDocument());

    expect(container.firstChild).toMatchInlineSnapshot(`
      .c35 {
        border-radius: 4px;
        width: 64px;
        height: 64px;
      }

      .c36 {
        padding-top: 20px;
      }

      .c39 {
        padding-top: 8px;
      }

      .c55 {
        margin-left: 4px;
        width: 24px;
        height: auto;
      }

      .c56 {
        padding-left: 16px;
      }

      .c52 {
        font-weight: 600;
        color: #32324d;
        font-size: 0.75rem;
        line-height: 1.33;
      }

      .c49 {
        padding-right: 8px;
      }

      .c46 {
        display: -webkit-box;
        display: -webkit-flex;
        display: -ms-flexbox;
        display: flex;
        cursor: pointer;
        padding: 8px;
        border-radius: 4px;
        background: #ffffff;
        border: 1px solid #dcdce4;
        position: relative;
        outline: none;
      }

      .c46 svg {
        height: 12px;
        width: 12px;
      }

      .c46 svg > g,
      .c46 svg path {
        fill: #ffffff;
      }

      .c46[aria-disabled='true'] {
        pointer-events: none;
      }

      .c46:after {
        -webkit-transition-property: all;
        transition-property: all;
        -webkit-transition-duration: 0.2s;
        transition-duration: 0.2s;
        border-radius: 8px;
        content: '';
        position: absolute;
        top: -4px;
        bottom: -4px;
        left: -4px;
        right: -4px;
        border: 2px solid transparent;
      }

      .c46:focus-visible {
        outline: none;
      }

      .c46:focus-visible:after {
        border-radius: 8px;
        content: '';
        position: absolute;
        top: -5px;
        bottom: -5px;
        left: -5px;
        right: -5px;
        border: 2px solid #4945ff;
      }

      .c50 {
        height: 100%;
      }

      .c47 {
        -webkit-align-items: center;
        -webkit-box-align: center;
        -ms-flex-align: center;
        align-items: center;
        padding: 8px 16px;
        background: #4945ff;
        border: none;
        border: 1px solid #d9d8ff;
        background: #f0f0ff;
      }

      .c47 .c48 {
        display: -webkit-box;
        display: -webkit-flex;
        display: -ms-flexbox;
        display: flex;
        -webkit-align-items: center;
        -webkit-box-align: center;
        -ms-flex-align: center;
        align-items: center;
      }

      .c47 .c51 {
        color: #ffffff;
      }

      .c47[aria-disabled='true'] {
        border: 1px solid #dcdce4;
        background: #eaeaef;
      }

      .c47[aria-disabled='true'] .c51 {
        color: #666687;
      }

      .c47[aria-disabled='true'] svg > g,
      .c47[aria-disabled='true'] svg path {
        fill: #666687;
      }

      .c47[aria-disabled='true']:active {
        border: 1px solid #dcdce4;
        background: #eaeaef;
      }

      .c47[aria-disabled='true']:active .c51 {
        color: #666687;
      }

      .c47[aria-disabled='true']:active svg > g,
      .c47[aria-disabled='true']:active svg path {
        fill: #666687;
      }

      .c47:hover {
        background-color: #ffffff;
      }

      .c47:active {
        background-color: #ffffff;
        border: 1px solid #4945ff;
      }

      .c47:active .c51 {
        color: #4945ff;
      }

      .c47:active svg > g,
      .c47:active svg path {
        fill: #4945ff;
      }

      .c47 .c51 {
        color: #271fe0;
      }

      .c47 svg > g,
      .c47 svg path {
        fill: #271fe0;
      }

      .c33 {
        background: #ffffff;
        padding-top: 16px;
        padding-right: 24px;
        padding-bottom: 16px;
        padding-left: 24px;
        border-radius: 4px;
        box-shadow: 0px 1px 4px rgba(33,33,52,0.1);
        height: 100%;
      }

      .c34 {
        display: -webkit-box;
        display: -webkit-flex;
        display: -ms-flexbox;
        display: flex;
        -webkit-flex-direction: column;
        -ms-flex-direction: column;
        flex-direction: column;
        -webkit-box-pack: justify;
        -webkit-justify-content: space-between;
        -ms-flex-pack: justify;
        justify-content: space-between;
        -webkit-align-items: normal;
        -webkit-box-align: normal;
        -ms-flex-align: normal;
        align-items: normal;
      }

      .c38 {
        display: -webkit-box;
        display: -webkit-flex;
        display: -ms-flexbox;
        display: flex;
        -webkit-flex-direction: row;
        -ms-flex-direction: row;
        flex-direction: row;
        -webkit-align-items: center;
        -webkit-box-align: center;
        -ms-flex-align: center;
        align-items: center;
      }

      .c53 {
        color: #328048;
        margin-left: 8px;
      }

      .c57 {
        color: #328048;
        margin-right: 8px;
        width: 12;
        height: 12;
      }

      .c54 path {
        fill: #328048;
      }

      .c22 {
        font-weight: 600;
        color: #32324d;
        font-size: 0.75rem;
        line-height: 1.33;
      }

      .c26 {
        padding-right: 8px;
        padding-left: 12px;
      }

      .c24 {
        display: -webkit-box;
        display: -webkit-flex;
        display: -ms-flexbox;
        display: flex;
        -webkit-flex-direction: row;
        -ms-flex-direction: row;
        flex-direction: row;
        -webkit-box-pack: justify;
        -webkit-justify-content: space-between;
        -ms-flex-pack: justify;
        justify-content: space-between;
        -webkit-align-items: center;
        -webkit-box-align: center;
        -ms-flex-align: center;
        align-items: center;
      }

      .c28 {
        display: -webkit-box;
        display: -webkit-flex;
        display: -ms-flexbox;
        display: flex;
        -webkit-flex-direction: row;
        -ms-flex-direction: row;
        flex-direction: row;
        -webkit-align-items: center;
        -webkit-box-align: center;
        -ms-flex-align: center;
        align-items: center;
      }

      .c30 {
        border: none;
        border-radius: 4px;
        padding-left: 0;
        padding-right: 16px;
        color: #32324d;
        font-weight: 400;
        font-size: 0.875rem;
        display: block;
        width: 100%;
      }

      .c30::-webkit-input-placeholder {
        color: #8e8ea9;
        opacity: 1;
      }

      .c30::-moz-placeholder {
        color: #8e8ea9;
        opacity: 1;
      }

      .c30:-ms-input-placeholder {
        color: #8e8ea9;
        opacity: 1;
      }

      .c30::placeholder {
        color: #8e8ea9;
        opacity: 1;
      }

      .c30[aria-disabled='true'] {
        background: inherit;
        color: inherit;
      }

      .c30:focus {
        outline: none;
        box-shadow: none;
      }

      .c25 {
        border: 1px solid #dcdce4;
        border-radius: 4px;
        background: #ffffff;
        height: 2.5rem;
        outline: none;
        box-shadow: 0;
        -webkit-transition-property: border-color,box-shadow,fill;
        transition-property: border-color,box-shadow,fill;
        -webkit-transition-duration: 0.2s;
        transition-duration: 0.2s;
      }

      .c25:focus-within {
        border: 1px solid #4945ff;
        box-shadow: #4945ff 0px 0px 0px 2px;
      }

      .c21 {
        border: 0;
        -webkit-clip: rect(0 0 0 0);
        clip: rect(0 0 0 0);
        height: 1px;
        margin: -1px;
        overflow: hidden;
        padding: 0;
        position: absolute;
        width: 1px;
      }

      .c29 {
        font-size: 0.8rem;
      }

      .c29 svg path {
        fill: #32324d;
      }

      .c20 {
        border-radius: 4px;
        box-shadow: 0px 1px 4px rgba(33,33,52,0.1);
        outline: none;
        box-shadow: 0;
        -webkit-transition-property: border-color,box-shadow,fill;
        transition-property: border-color,box-shadow,fill;
        -webkit-transition-duration: 0.2s;
        transition-duration: 0.2s;
      }

      .c20:focus-within .c27 svg path {
        fill: #4945ff;
      }

      .c20 .c23 {
        border: 1px solid transparent;
      }

      .c20 .c23:focus-within {
        border: 1px solid #4945ff;
        box-shadow: #4945ff 0px 0px 0px 2px;
      }

      .c42 {
        padding-top: 12px;
      }

      .c43 {
        display: -webkit-box;
        display: -webkit-flex;
        display: -ms-flexbox;
        display: flex;
        -webkit-flex-direction: row;
        -ms-flex-direction: row;
        flex-direction: row;
        -webkit-align-items: center;
        -webkit-box-align: center;
        -ms-flex-align: center;
        align-items: center;
      }

      .c44 > * {
        margin-left: 0;
        margin-right: 0;
      }

      .c44 > * + * {
        margin-left: 8px;
      }

      .c37 {
        color: #32324d;
        font-weight: 500;
        font-size: 1rem;
        line-height: 1.25;
      }

      .c40 {
        color: #666687;
        font-size: 0.875rem;
        line-height: 1.43;
      }

      .c58 {
        font-weight: 600;
        color: #328048;
        font-size: 0.875rem;
        line-height: 1.43;
      }

      .c31 {
        display: grid;
        grid-template-columns: repeat(12,1fr);
        gap: 16px;
      }

      .c32 {
        grid-column: span 4;
        max-width: 100%;
      }

      .c1 {
        padding-bottom: 56px;
      }

      .c4 {
        background: #f6f6f9;
        padding-top: 40px;
        padding-right: 56px;
        padding-bottom: 40px;
        padding-left: 56px;
      }

      .c15 {
        padding-right: 56px;
        padding-left: 56px;
      }

      .c16 {
        padding-bottom: 16px;
      }

      .c0 {
        display: grid;
        grid-template-columns: 1fr;
      }

      .c2 {
        overflow-x: hidden;
      }

      .c5 {
        display: -webkit-box;
        display: -webkit-flex;
        display: -ms-flexbox;
        display: flex;
        -webkit-flex-direction: row;
        -ms-flex-direction: row;
        flex-direction: row;
        -webkit-box-pack: justify;
        -webkit-justify-content: space-between;
        -ms-flex-pack: justify;
        justify-content: space-between;
        -webkit-align-items: center;
        -webkit-box-align: center;
        -ms-flex-align: center;
        align-items: center;
      }

      .c6 {
        display: -webkit-box;
        display: -webkit-flex;
        display: -ms-flexbox;
        display: flex;
        -webkit-flex-direction: row;
        -ms-flex-direction: row;
        flex-direction: row;
        -webkit-align-items: center;
        -webkit-box-align: center;
        -ms-flex-align: center;
        align-items: center;
      }

      .c17 {
        display: -webkit-box;
        display: -webkit-flex;
        display: -ms-flexbox;
        display: flex;
        -webkit-flex-direction: row;
        -ms-flex-direction: row;
        flex-direction: row;
        -webkit-box-pack: justify;
        -webkit-justify-content: space-between;
        -ms-flex-pack: justify;
        justify-content: space-between;
        -webkit-align-items: flex-start;
        -webkit-box-align: flex-start;
        -ms-flex-align: flex-start;
        align-items: flex-start;
      }

      .c18 {
        display: -webkit-box;
        display: -webkit-flex;
        display: -ms-flexbox;
        display: flex;
        -webkit-flex-direction: row;
        -ms-flex-direction: row;
        flex-direction: row;
        -webkit-align-items: center;
        -webkit-box-align: center;
        -ms-flex-align: center;
        align-items: center;
        -webkit-flex-wrap: wrap;
        -ms-flex-wrap: wrap;
        flex-wrap: wrap;
      }

      .c19 > * + * {
        margin-left: 8px;
      }

<<<<<<< HEAD
      .c7 {
        color: #32324d;
        font-weight: 600;
        font-size: 2rem;
        line-height: 1.25;
      }

      .c14 {
        color: #666687;
        font-size: 1rem;
        line-height: 1.5;
=======
      .c23 > * {
        margin-left: 0;
        margin-right: 0;
>>>>>>> 463e9cc9
      }

      .c3:focus-visible {
        outline: none;
      }

      .c13 {
        font-weight: 600;
        color: #32324d;
        font-size: 0.75rem;
        line-height: 1.33;
      }

      .c11 {
        padding-right: 8px;
      }

      .c45 {
        padding-left: 8px;
      }

      .c8 {
        display: -webkit-box;
        display: -webkit-flex;
        display: -ms-flexbox;
        display: flex;
        cursor: pointer;
        padding: 8px;
        border-radius: 4px;
        background: #ffffff;
        border: 1px solid #dcdce4;
        position: relative;
        outline: none;
      }

      .c8 svg {
        height: 12px;
        width: 12px;
      }

      .c8 svg > g,
      .c8 svg path {
        fill: #ffffff;
      }

      .c8[aria-disabled='true'] {
        pointer-events: none;
      }

      .c8:after {
        -webkit-transition-property: all;
        transition-property: all;
        -webkit-transition-duration: 0.2s;
        transition-duration: 0.2s;
        border-radius: 8px;
        content: '';
        position: absolute;
        top: -4px;
        bottom: -4px;
        left: -4px;
        right: -4px;
        border: 2px solid transparent;
      }

      .c8:focus-visible {
        outline: none;
      }

      .c8:focus-visible:after {
        border-radius: 8px;
        content: '';
        position: absolute;
        top: -5px;
        bottom: -5px;
        left: -5px;
        right: -5px;
        border: 2px solid #4945ff;
      }

      .c9 {
        padding: 8px 16px;
        background: #4945ff;
        border: none;
        border-radius: 4px;
        border: 1px solid #dcdce4;
<<<<<<< HEAD
        background: #ffffff;
=======
        background: #eaeaef;
      }

      .c25[aria-disabled='true']:active .c26 {
        color: #666687;
      }

      .c25[aria-disabled='true']:active svg > g,
      .c25[aria-disabled='true']:active svg path {
        fill: #666687;
      }

      .c25:hover {
        border: 1px solid #7b79ff;
        background: #7b79ff;
      }

      .c25:active {
        border: 1px solid #4945ff;
        background: #4945ff;
      }

      .c25 svg > g,
      .c25 svg path {
        fill: #ffffff;
      }

      .c30 {
        padding: 10px 16px;
        background: #4945ff;
        border: none;
        border-radius: 4px;
        border: 1px solid #d9d8ff;
        background: #f0f0ff;
>>>>>>> 463e9cc9
        display: -webkit-inline-box;
        display: -webkit-inline-flex;
        display: -ms-inline-flexbox;
        display: inline-flex;
        -webkit-text-decoration: none;
        text-decoration: none;
      }

      .c9 .c10 {
        display: -webkit-box;
        display: -webkit-flex;
        display: -ms-flexbox;
        display: flex;
        -webkit-align-items: center;
        -webkit-box-align: center;
        -ms-flex-align: center;
        align-items: center;
      }

      .c9 .c12 {
        color: #ffffff;
      }

      .c9[aria-disabled='true'] {
        border: 1px solid #dcdce4;
        background: #eaeaef;
      }

      .c9[aria-disabled='true'] .c12 {
        color: #666687;
      }

      .c9[aria-disabled='true'] svg > g,
      .c9[aria-disabled='true'] svg path {
        fill: #666687;
      }

      .c9[aria-disabled='true']:active {
        border: 1px solid #dcdce4;
        background: #eaeaef;
      }

      .c9[aria-disabled='true']:active .c12 {
        color: #666687;
      }

      .c9[aria-disabled='true']:active svg > g,
      .c9[aria-disabled='true']:active svg path {
        fill: #666687;
      }

      .c9:hover {
        background-color: #f6f6f9;
      }

      .c9:active {
        background-color: #eaeaef;
      }

      .c9 .c12 {
        color: #32324d;
      }

      .c9 svg > g,
      .c9 svg path {
        fill: #32324d;
      }

      .c41 {
        display: -webkit-box;
        -webkit-box-orient: vertical;
        -webkit-line-clamp: 2;
        overflow: hidden;
      }

      @media (max-width:68.75rem) {
        .c32 {
          grid-column: span 6;
        }
      }

      @media (max-width:34.375rem) {
        .c32 {
          grid-column: span 12;
        }
      }

      <div
        class="c0"
      >
        <div
          class="c1 c2"
        >
          <main
            aria-labelledby="main-content-title"
            class="c3"
            id="main-content"
            tabindex="-1"
          >
            <div
              style="height: 0px;"
            >
              <div
                class="c4"
                data-strapi-header="true"
              >
                <div
                  class="c5"
                >
                  <div
                    class="c6"
                  >
                    <h1
                      class="c7"
                    >
                      Marketplace
                    </h1>
                  </div>
                  <a
                    aria-disabled="false"
                    class="c8 c9"
                    href="https://market.strapi.io/submit-plugin"
                    rel="noreferrer noopener"
                    target="_blank"
                  >
                    <div
                      aria-hidden="true"
                      class="c10 c11"
                    >
                      <svg
                        fill="none"
                        height="1em"
                        viewBox="0 0 24 24"
                        width="1em"
                        xmlns="http://www.w3.org/2000/svg"
                      >
                        <path
                          d="M24 13.604a.3.3 0 01-.3.3h-9.795V23.7a.3.3 0 01-.3.3h-3.21a.3.3 0 01-.3-.3v-9.795H.3a.3.3 0 01-.3-.3v-3.21a.3.3 0 01.3-.3h9.795V.3a.3.3 0 01.3-.3h3.21a.3.3 0 01.3.3v9.795H23.7a.3.3 0 01.3.3v3.21z"
                          fill="#212134"
                        />
                      </svg>
                    </div>
                    <span
                      class="c12 c13"
                    >
                      Submit your plugin
                    </span>
                  </a>
                </div>
                <p
                  class="c14"
                >
                  Get more out of Strapi
                </p>
              </div>
            </div>
            <div
              class="c15"
            >
              <div
                class="c16"
              >
                <div
                  class="c17"
                >
                  <div
                    class="c18 c19"
                    wrap="wrap"
                  >
                    <div
                      class="c20"
                    >
                      <div>
                        <div
                          class="c21"
                        >
                          <label
                            class="c22"
                            for="field-1"
                          >
                            Search for a plugin
                          </label>
                        </div>
                        <div
                          class="c23 c24 c25"
                        >
                          <div
                            class="c26"
                          >
                            <div
                              class="c27 c28 c29"
                            >
                              <svg
                                aria-hidden="true"
                                fill="none"
                                height="1em"
                                viewBox="0 0 24 24"
                                width="1em"
                                xmlns="http://www.w3.org/2000/svg"
                              >
                                <path
                                  clip-rule="evenodd"
                                  d="M23.813 20.163l-5.3-5.367a9.792 9.792 0 001.312-4.867C19.825 4.455 15.375 0 9.913 0 4.45 0 0 4.455 0 9.929c0 5.473 4.45 9.928 9.912 9.928a9.757 9.757 0 005.007-1.4l5.275 5.35a.634.634 0 00.913 0l2.706-2.737a.641.641 0 000-.907zM9.91 3.867c3.338 0 6.05 2.718 6.05 6.061s-2.712 6.061-6.05 6.061c-3.337 0-6.05-2.718-6.05-6.06 0-3.344 2.713-6.062 6.05-6.062z"
                                  fill="#32324D"
                                  fill-rule="evenodd"
                                />
                              </svg>
                            </div>
                          </div>
                          <input
                            aria-disabled="false"
                            aria-invalid="false"
                            class="c30"
                            id="field-1"
                            name="searchbar"
                            placeholder="Search for a plugin"
                            value=""
                          />
                        </div>
                      </div>
                    </div>
                  </div>
                </div>
              </div>
            </div>
            <div
              class="c15"
            >
              <div
                class="c31"
              >
                <div
                  class="c32"
                >
                  <div
                    class=""
                    style="height: 100%;"
                  >
                    <div
                      class="c33 c34"
                      height="100%"
                    >
                      <div
                        class=""
                      >
                        <img
                          alt="Comments logo"
                          class="c35"
                          height="11"
                          src="https://dl.airtable.com/.attachments/eb4cd59876565af77c9c3e5966b59f10/2111bfc8/vl_strapi-comments.png"
                          width="11"
                        />
                        <div
                          class="c36"
                        >
                          <h3
                            class="c37"
                          >
                            <div
                              class="c38"
                            >
                              Comments
                            </div>
                          </h3>
                        </div>
                        <div
                          class="c39"
                        >
                          <p
                            class="c40 c41"
                          >
                            Powerful Strapi based comments moderation tool for you and your users
                          </p>
                        </div>
                      </div>
                      <div
                        class="c42 c43 c44"
                        style="align-self: flex-end;"
                      >
                        <a
                          aria-disabled="false"
                          aria-label="Learn more about Comments"
                          class="c8 c9"
                          href="https://market.strapi.io/plugins/strapi-plugin-comments"
                          rel="noreferrer noopener"
                          target="_blank"
                        >
                          <span
                            class="c12 c13"
                          >
                            Learn more
                          </span>
                          <div
                            aria-hidden="true"
                            class="c10 c45"
                          >
                            <svg
                              fill="none"
                              height="1em"
                              viewBox="0 0 24 24"
                              width="1em"
                              xmlns="http://www.w3.org/2000/svg"
                            >
                              <path
                                d="M16.235 2.824a1.412 1.412 0 010-2.824h6.353C23.368 0 24 .633 24 1.412v6.353a1.412 1.412 0 01-2.823 0V4.82l-8.179 8.178a1.412 1.412 0 01-1.996-1.996l8.178-8.178h-2.945zm4.942 10.588a1.412 1.412 0 012.823 0v9.176c0 .78-.632 1.412-1.412 1.412H1.412C.632 24 0 23.368 0 22.588V1.412C0 .632.632 0 1.412 0h9.176a1.412 1.412 0 010 2.824H2.824v18.353h18.353v-7.765z"
                                fill="#32324D"
                              />
                            </svg>
                          </div>
                        </a>
                        <button
                          aria-disabled="false"
                          class="c46 c47"
                          type="button"
                        >
                          <div
                            aria-hidden="true"
                            class="c48 c49 c50"
                          >
                            <svg
                              fill="none"
                              height="1em"
                              viewBox="0 0 24 24"
                              width="1em"
                              xmlns="http://www.w3.org/2000/svg"
                            >
                              <path
                                d="M1.056 24h15.906c.583 0 1.056-.473 1.056-1.056V7.028c0-.583-.473-1.056-1.056-1.056H1.056C.473 5.972 0 6.445 0 7.028v15.916C0 23.527.473 24 1.056 24z"
                                fill="#212134"
                              />
                              <path
                                d="M8.094 2.111h13.795v13.795h-1.127v2.112h2.182A1.056 1.056 0 0024 16.962V1.056A1.056 1.056 0 0022.944 0H7.038a1.056 1.056 0 00-1.056 1.056v2.252h2.112V2.11z"
                                fill="#212134"
                              />
                            </svg>
                          </div>
                          <span
                            class="c51 c52"
                          >
                            Copy install command
                          </span>
                        </button>
                      </div>
                    </div>
                  </div>
                </div>
                <div
                  class="c32"
                >
                  <div
                    class=""
                    style="height: 100%;"
                  >
                    <div
                      class="c33 c34"
                      height="100%"
                    >
                      <div
                        class=""
                      >
                        <img
                          alt="Config Sync logo"
                          class="c35"
                          height="11"
                          src="https://dl.airtable.com/.attachments/e23a7231d12cce89cb4b05cbfe759d45/96f5f496/Screenshot2021-12-09at22.15.37.png"
                          width="11"
                        />
                        <div
                          class="c36"
                        >
                          <h3
                            class="c37"
                          >
                            <div
                              class="c38"
                            >
                              Config Sync
                              <span>
                                <div
                                  aria-describedby="tooltip-1"
                                  class="c38"
                                  tabindex="0"
                                >
                                  <svg
                                    class="c53 c54"
                                    fill="none"
                                    height="1em"
                                    viewBox="0 0 24 24"
                                    width="1em"
                                    xmlns="http://www.w3.org/2000/svg"
                                  >
                                    <path
                                      clip-rule="evenodd"
                                      d="M12 24c6.627 0 12-5.373 12-12S18.627 0 12 0 0 5.373 0 12s5.373 12 12 12zm-1.438-11.066L16.158 7.5 18 9.245l-7.438 7.18-4.462-4.1 1.84-1.745 2.622 2.354z"
                                      fill="#212134"
                                      fill-rule="evenodd"
                                    />
                                  </svg>
                                </div>
                              </span>
                            </div>
                          </h3>
                        </div>
                        <div
                          class="c39"
                        >
                          <p
                            class="c40 c41"
                          >
                            Migrate your config data across environments using the CLI or Strapi admin panel.
                          </p>
                        </div>
                      </div>
                      <div
                        class="c42 c43 c44"
                        style="align-self: flex-end;"
                      >
                        <a
                          aria-disabled="false"
                          aria-label="Learn more about Config Sync"
                          class="c8 c9"
                          href="https://market.strapi.io/plugins/strapi-plugin-config-sync"
                          rel="noreferrer noopener"
                          target="_blank"
                        >
                          <span
                            class="c12 c13"
                          >
                            Learn more
                          </span>
                          <div
                            aria-hidden="true"
                            class="c10 c45"
                          >
                            <svg
                              fill="none"
                              height="1em"
                              viewBox="0 0 24 24"
                              width="1em"
                              xmlns="http://www.w3.org/2000/svg"
                            >
                              <path
                                d="M16.235 2.824a1.412 1.412 0 010-2.824h6.353C23.368 0 24 .633 24 1.412v6.353a1.412 1.412 0 01-2.823 0V4.82l-8.179 8.178a1.412 1.412 0 01-1.996-1.996l8.178-8.178h-2.945zm4.942 10.588a1.412 1.412 0 012.823 0v9.176c0 .78-.632 1.412-1.412 1.412H1.412C.632 24 0 23.368 0 22.588V1.412C0 .632.632 0 1.412 0h9.176a1.412 1.412 0 010 2.824H2.824v18.353h18.353v-7.765z"
                                fill="#32324D"
                              />
                            </svg>
                          </div>
                        </a>
                        <button
                          aria-disabled="false"
                          class="c46 c47"
                          type="button"
                        >
                          <div
                            aria-hidden="true"
                            class="c48 c49 c50"
                          >
                            <svg
                              fill="none"
                              height="1em"
                              viewBox="0 0 24 24"
                              width="1em"
                              xmlns="http://www.w3.org/2000/svg"
                            >
                              <path
                                d="M1.056 24h15.906c.583 0 1.056-.473 1.056-1.056V7.028c0-.583-.473-1.056-1.056-1.056H1.056C.473 5.972 0 6.445 0 7.028v15.916C0 23.527.473 24 1.056 24z"
                                fill="#212134"
                              />
                              <path
                                d="M8.094 2.111h13.795v13.795h-1.127v2.112h2.182A1.056 1.056 0 0024 16.962V1.056A1.056 1.056 0 0022.944 0H7.038a1.056 1.056 0 00-1.056 1.056v2.252h2.112V2.11z"
                                fill="#212134"
                              />
                            </svg>
                          </div>
                          <span
                            class="c51 c52"
                          >
                            Copy install command
                          </span>
                        </button>
                      </div>
                    </div>
                  </div>
                </div>
                <div
<<<<<<< HEAD
                  class="c32"
=======
                  class="c21 c22 c23"
                  spacing="2"
>>>>>>> 463e9cc9
                >
                  <div
                    class=""
                    style="height: 100%;"
                  >
                    <div
                      class="c33 c34"
                      height="100%"
                    >
                      <div
                        class=""
                      >
                        <img
                          alt="Content Versioning logo"
                          class="c35"
                          height="11"
                          src="https://dl.airtable.com/.attachments/0b86f18e2606ed7f53bd54d536a1bea5/13a87f30/Artboard7copy.png"
                          width="11"
                        />
                        <div
                          class="c36"
                        >
                          <h3
                            class="c37"
                          >
                            <div
                              class="c38"
                            >
                              Content Versioning
                            </div>
                          </h3>
                        </div>
                        <div
                          class="c39"
                        >
                          <p
                            class="c40 c41"
                          >
                            This plugin enables you to versioning Content Types. It allows multiple draft versions✅ Keeps history of all changes (with time travel) ✅ 
                          </p>
                        </div>
                      </div>
                      <div
                        class="c42 c43 c44"
                        style="align-self: flex-end;"
                      >
                        <a
                          aria-disabled="false"
                          aria-label="Learn more about Content Versioning"
                          class="c8 c9"
                          href="https://market.strapi.io/plugins/@notum-cz-strapi-plugin-content-versioning"
                          rel="noreferrer noopener"
                          target="_blank"
                        >
                          <span
                            class="c12 c13"
                          >
                            Learn more
                          </span>
                          <div
                            aria-hidden="true"
                            class="c10 c45"
                          >
                            <svg
                              fill="none"
                              height="1em"
                              viewBox="0 0 24 24"
                              width="1em"
                              xmlns="http://www.w3.org/2000/svg"
                            >
                              <path
                                d="M16.235 2.824a1.412 1.412 0 010-2.824h6.353C23.368 0 24 .633 24 1.412v6.353a1.412 1.412 0 01-2.823 0V4.82l-8.179 8.178a1.412 1.412 0 01-1.996-1.996l8.178-8.178h-2.945zm4.942 10.588a1.412 1.412 0 012.823 0v9.176c0 .78-.632 1.412-1.412 1.412H1.412C.632 24 0 23.368 0 22.588V1.412C0 .632.632 0 1.412 0h9.176a1.412 1.412 0 010 2.824H2.824v18.353h18.353v-7.765z"
                                fill="#32324D"
                              />
                            </svg>
                          </div>
                        </a>
                        <button
                          aria-disabled="false"
                          class="c46 c47"
                          type="button"
                        >
                          <div
                            aria-hidden="true"
                            class="c48 c49 c50"
                          >
                            <svg
                              fill="none"
                              height="1em"
                              viewBox="0 0 24 24"
                              width="1em"
                              xmlns="http://www.w3.org/2000/svg"
                            >
                              <path
                                d="M1.056 24h15.906c.583 0 1.056-.473 1.056-1.056V7.028c0-.583-.473-1.056-1.056-1.056H1.056C.473 5.972 0 6.445 0 7.028v15.916C0 23.527.473 24 1.056 24z"
                                fill="#212134"
                              />
                              <path
                                d="M8.094 2.111h13.795v13.795h-1.127v2.112h2.182A1.056 1.056 0 0024 16.962V1.056A1.056 1.056 0 0022.944 0H7.038a1.056 1.056 0 00-1.056 1.056v2.252h2.112V2.11z"
                                fill="#212134"
                              />
                            </svg>
                          </div>
                          <span
                            class="c51 c52"
                          >
                            Copy install command
                          </span>
                        </button>
                      </div>
                    </div>
                  </div>
                </div>
                <div
                  class="c32"
                >
                  <div
                    class=""
                    style="height: 100%;"
                  >
                    <div
                      class="c33 c34"
                      height="100%"
                    >
                      <div
                        class=""
                      >
                        <img
                          alt="Documentation logo"
                          class="c35"
                          height="11"
                          src="https://dl.airtable.com/.attachments/b6998ac52e8b0460b8a14ced8074b788/2a4d4a90/swagger.png"
                          width="11"
                        />
                        <div
                          class="c36"
                        >
                          <h3
                            class="c37"
                          >
                            <div
                              class="c38"
                            >
                              Documentation
                              <span>
                                <div
                                  aria-describedby="tooltip-3"
                                  class="c38"
                                  tabindex="0"
                                >
                                  <img
                                    alt="Made by Strapi"
                                    class="c55"
                                    height="auto"
                                    src="IMAGE_MOCK"
                                    width="6"
                                  />
                                </div>
                              </span>
                            </div>
                          </h3>
                        </div>
                        <div
                          class="c39"
                        >
                          <p
                            class="c40 c41"
                          >
                            Create an OpenAPI Document and visualize your API with SWAGGER UI
                          </p>
                        </div>
                      </div>
                      <div
                        class="c42 c43 c44"
                        style="align-self: flex-end;"
                      >
                        <a
                          aria-disabled="false"
                          aria-label="Learn more about Documentation"
                          class="c8 c9"
                          href="https://market.strapi.io/plugins/@strapi-plugin-documentation"
                          rel="noreferrer noopener"
                          target="_blank"
                        >
                          <span
                            class="c12 c13"
                          >
                            Learn more
                          </span>
                          <div
                            aria-hidden="true"
                            class="c10 c45"
                          >
                            <svg
                              fill="none"
                              height="1em"
                              viewBox="0 0 24 24"
                              width="1em"
                              xmlns="http://www.w3.org/2000/svg"
                            >
                              <path
                                d="M16.235 2.824a1.412 1.412 0 010-2.824h6.353C23.368 0 24 .633 24 1.412v6.353a1.412 1.412 0 01-2.823 0V4.82l-8.179 8.178a1.412 1.412 0 01-1.996-1.996l8.178-8.178h-2.945zm4.942 10.588a1.412 1.412 0 012.823 0v9.176c0 .78-.632 1.412-1.412 1.412H1.412C.632 24 0 23.368 0 22.588V1.412C0 .632.632 0 1.412 0h9.176a1.412 1.412 0 010 2.824H2.824v18.353h18.353v-7.765z"
                                fill="#32324D"
                              />
                            </svg>
                          </div>
                        </a>
                        <div
                          class="c56"
                        >
                          <svg
                            class="c57 c54"
                            fill="none"
                            height="12"
                            viewBox="0 0 24 24"
                            width="12"
                            xmlns="http://www.w3.org/2000/svg"
                          >
                            <path
                              d="M20.727 2.97a.2.2 0 01.286 0l2.85 2.89a.2.2 0 010 .28L9.554 20.854a.2.2 0 01-.285 0l-9.13-9.243a.2.2 0 010-.281l2.85-2.892a.2.2 0 01.284 0l6.14 6.209L20.726 2.97z"
                              fill="#212134"
                            />
                          </svg>
                          <span
                            class="c58"
                          >
                            Installed
                          </span>
                        </div>
                      </div>
                    </div>
                  </div>
                </div>
                <div
                  class="c32"
                >
                  <div
                    class=""
                    style="height: 100%;"
                  >
                    <div
                      class="c33 c34"
                      height="100%"
                    >
                      <div
                        class=""
                      >
                        <img
                          alt="Transformer logo"
                          class="c35"
                          height="11"
                          src="https://dl.airtable.com/.attachments/5ffd1782a2fabf423ccd6f56c562f31a/b8f8598f/transformer-logo.png"
                          width="11"
                        />
                        <div
                          class="c36"
                        >
                          <h3
                            class="c37"
                          >
                            <div
                              class="c38"
                            >
                              Transformer
                            </div>
                          </h3>
                        </div>
                        <div
                          class="c39"
                        >
                          <p
                            class="c40 c41"
                          >
                            A plugin for Strapi Headless CMS that provides the ability to transform the API response. 
                          </p>
                        </div>
                      </div>
                      <div
                        class="c42 c43 c44"
                        style="align-self: flex-end;"
                      >
                        <a
                          aria-disabled="false"
                          aria-label="Learn more about Transformer"
                          class="c8 c9"
                          href="https://market.strapi.io/plugins/strapi-plugin-transformer"
                          rel="noreferrer noopener"
                          target="_blank"
                        >
                          <span
                            class="c12 c13"
                          >
                            Learn more
                          </span>
                          <div
                            aria-hidden="true"
                            class="c10 c45"
                          >
                            <svg
                              fill="none"
                              height="1em"
                              viewBox="0 0 24 24"
                              width="1em"
                              xmlns="http://www.w3.org/2000/svg"
                            >
                              <path
                                d="M16.235 2.824a1.412 1.412 0 010-2.824h6.353C23.368 0 24 .633 24 1.412v6.353a1.412 1.412 0 01-2.823 0V4.82l-8.179 8.178a1.412 1.412 0 01-1.996-1.996l8.178-8.178h-2.945zm4.942 10.588a1.412 1.412 0 012.823 0v9.176c0 .78-.632 1.412-1.412 1.412H1.412C.632 24 0 23.368 0 22.588V1.412C0 .632.632 0 1.412 0h9.176a1.412 1.412 0 010 2.824H2.824v18.353h18.353v-7.765z"
                                fill="#32324D"
                              />
                            </svg>
                          </div>
                        </a>
                        <button
                          aria-disabled="false"
                          class="c46 c47"
                          type="button"
                        >
                          <div
                            aria-hidden="true"
                            class="c48 c49 c50"
                          >
                            <svg
                              fill="none"
                              height="1em"
                              viewBox="0 0 24 24"
                              width="1em"
                              xmlns="http://www.w3.org/2000/svg"
                            >
                              <path
                                d="M1.056 24h15.906c.583 0 1.056-.473 1.056-1.056V7.028c0-.583-.473-1.056-1.056-1.056H1.056C.473 5.972 0 6.445 0 7.028v15.916C0 23.527.473 24 1.056 24z"
                                fill="#212134"
                              />
                              <path
                                d="M8.094 2.111h13.795v13.795h-1.127v2.112h2.182A1.056 1.056 0 0024 16.962V1.056A1.056 1.056 0 0022.944 0H7.038a1.056 1.056 0 00-1.056 1.056v2.252h2.112V2.11z"
                                fill="#212134"
                              />
                            </svg>
                          </div>
                          <span
                            class="c51 c52"
                          >
                            Copy install command
                          </span>
                        </button>
                      </div>
                    </div>
                  </div>
                </div>
              </div>
            </div>
          </main>
        </div>
      </div>
    `);
  });

  it('sends a single tracking event when the user enters the marketplace', () => {
    const trackUsage = jest.fn();
    useTracking.mockImplementation(() => ({ trackUsage }));
    render(App);

    expect(trackUsage).toHaveBeenCalledWith('didGoToMarketplace');
    expect(trackUsage).toHaveBeenCalledTimes(1);
  });

  it('should return search results matching the query', async () => {
    const { container } = render(App);
    const input = await getByPlaceholderText(container, 'Search for a plugin');
    fireEvent.change(input, { target: { value: 'documentation' } });
    const match = screen.getByText('Documentation');
    const notMatch = screen.queryByText('Sentry');

    expect(match).toBeVisible();
    expect(notMatch).toEqual(null);
  });

  it('should return empty search results given a bad query', async () => {
    const { container } = render(App);
    const input = await getByPlaceholderText(container, 'Search for a plugin');
    const badQuery = 'asdf';
    fireEvent.change(input, { target: { value: badQuery } });
    const noResult = screen.getByText(`No result for "${badQuery}"`);

    expect(noResult).toBeVisible();
  });
});<|MERGE_RESOLUTION|>--- conflicted
+++ resolved
@@ -291,19 +291,26 @@
         fill: #328048;
       }
 
-      .c22 {
-        font-weight: 600;
-        color: #32324d;
-        font-size: 0.75rem;
-        line-height: 1.33;
-      }
-
-      .c26 {
+      .c27 {
         padding-right: 8px;
         padding-left: 12px;
       }
 
-      .c24 {
+      .c23 {
+        display: -webkit-box;
+        display: -webkit-flex;
+        display: -ms-flexbox;
+        display: flex;
+        -webkit-flex-direction: row;
+        -ms-flex-direction: row;
+        flex-direction: row;
+        -webkit-align-items: center;
+        -webkit-box-align: center;
+        -ms-flex-align: center;
+        align-items: center;
+      }
+
+      .c25 {
         display: -webkit-box;
         display: -webkit-flex;
         display: -ms-flexbox;
@@ -321,18 +328,11 @@
         align-items: center;
       }
 
-      .c28 {
-        display: -webkit-box;
-        display: -webkit-flex;
-        display: -ms-flexbox;
-        display: flex;
-        -webkit-flex-direction: row;
-        -ms-flex-direction: row;
-        flex-direction: row;
-        -webkit-align-items: center;
-        -webkit-box-align: center;
-        -ms-flex-align: center;
-        align-items: center;
+      .c22 {
+        font-weight: 600;
+        color: #32324d;
+        font-size: 0.75rem;
+        line-height: 1.33;
       }
 
       .c30 {
@@ -345,6 +345,7 @@
         font-size: 0.875rem;
         display: block;
         width: 100%;
+        background: inherit;
       }
 
       .c30::-webkit-input-placeholder {
@@ -368,7 +369,6 @@
       }
 
       .c30[aria-disabled='true'] {
-        background: inherit;
         color: inherit;
       }
 
@@ -377,7 +377,7 @@
         box-shadow: none;
       }
 
-      .c25 {
+      .c26 {
         border: 1px solid #dcdce4;
         border-radius: 4px;
         background: #ffffff;
@@ -390,7 +390,7 @@
         transition-duration: 0.2s;
       }
 
-      .c25:focus-within {
+      .c26:focus-within {
         border: 1px solid #4945ff;
         box-shadow: #4945ff 0px 0px 0px 2px;
       }
@@ -426,15 +426,15 @@
         transition-duration: 0.2s;
       }
 
-      .c20:focus-within .c27 svg path {
+      .c20:focus-within .c28 svg path {
         fill: #4945ff;
       }
 
-      .c20 .c23 {
+      .c20 .c24 {
         border: 1px solid transparent;
       }
 
-      .c20 .c23:focus-within {
+      .c20 .c24:focus-within {
         border: 1px solid #4945ff;
         box-shadow: #4945ff 0px 0px 0px 2px;
       }
@@ -598,7 +598,6 @@
         margin-left: 8px;
       }
 
-<<<<<<< HEAD
       .c7 {
         color: #32324d;
         font-weight: 600;
@@ -610,11 +609,6 @@
         color: #666687;
         font-size: 1rem;
         line-height: 1.5;
-=======
-      .c23 > * {
-        margin-left: 0;
-        margin-right: 0;
->>>>>>> 463e9cc9
       }
 
       .c3:focus-visible {
@@ -700,44 +694,7 @@
         border: none;
         border-radius: 4px;
         border: 1px solid #dcdce4;
-<<<<<<< HEAD
         background: #ffffff;
-=======
-        background: #eaeaef;
-      }
-
-      .c25[aria-disabled='true']:active .c26 {
-        color: #666687;
-      }
-
-      .c25[aria-disabled='true']:active svg > g,
-      .c25[aria-disabled='true']:active svg path {
-        fill: #666687;
-      }
-
-      .c25:hover {
-        border: 1px solid #7b79ff;
-        background: #7b79ff;
-      }
-
-      .c25:active {
-        border: 1px solid #4945ff;
-        background: #4945ff;
-      }
-
-      .c25 svg > g,
-      .c25 svg path {
-        fill: #ffffff;
-      }
-
-      .c30 {
-        padding: 10px 16px;
-        background: #4945ff;
-        border: none;
-        border-radius: 4px;
-        border: 1px solid #d9d8ff;
-        background: #f0f0ff;
->>>>>>> 463e9cc9
         display: -webkit-inline-box;
         display: -webkit-inline-flex;
         display: -ms-inline-flexbox;
@@ -918,17 +875,21 @@
                             class="c22"
                             for="field-1"
                           >
-                            Search for a plugin
+                            <div
+                              class="c23"
+                            >
+                              Search for a plugin
+                            </div>
                           </label>
                         </div>
                         <div
-                          class="c23 c24 c25"
+                          class="c24 c25 c26"
                         >
                           <div
-                            class="c26"
+                            class="c27"
                           >
                             <div
-                              class="c27 c28 c29"
+                              class="c28 c23 c29"
                             >
                               <svg
                                 aria-hidden="true"
@@ -1015,6 +976,7 @@
                       </div>
                       <div
                         class="c42 c43 c44"
+                        spacing="2"
                         style="align-self: flex-end;"
                       >
                         <a
@@ -1153,6 +1115,7 @@
                       </div>
                       <div
                         class="c42 c43 c44"
+                        spacing="2"
                         style="align-self: flex-end;"
                       >
                         <a
@@ -1223,12 +1186,7 @@
                   </div>
                 </div>
                 <div
-<<<<<<< HEAD
                   class="c32"
-=======
-                  class="c21 c22 c23"
-                  spacing="2"
->>>>>>> 463e9cc9
                 >
                   <div
                     class=""
@@ -1273,6 +1231,7 @@
                       </div>
                       <div
                         class="c42 c43 c44"
+                        spacing="2"
                         style="align-self: flex-end;"
                       >
                         <a
@@ -1403,6 +1362,7 @@
                       </div>
                       <div
                         class="c42 c43 c44"
+                        spacing="2"
                         style="align-self: flex-end;"
                       >
                         <a
@@ -1508,6 +1468,7 @@
                       </div>
                       <div
                         class="c42 c43 c44"
+                        spacing="2"
                         style="align-self: flex-end;"
                       >
                         <a
