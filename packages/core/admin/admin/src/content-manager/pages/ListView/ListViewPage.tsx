--- conflicted
+++ resolved
@@ -216,49 +216,6 @@
       );
     }
     return formattedHeaders;
-<<<<<<< HEAD
-  }, [displayedHeaders, list, reviewWorkflowColumns, runHookWaterfall]);
-
-  /* -------------------------------------------------------------------------------------------------
-   * Methods
-   * -----------------------------------------------------------------------------------------------*/
-
-  const [deleteDocument] = useDeleteDocumentMutation();
-  const handleConfirmDeleteData = React.useCallback(
-    async (idToDelete: Modules.Documents.ID) => {
-      try {
-        const res = await deleteDocument({
-          model,
-          collectionType: COLLECTION_TYPES,
-          documentId: idToDelete,
-        });
-        if ('error' in res) {
-          toggleNotification({
-            type: 'warning',
-            message: formatAPIError(res.error),
-          });
-          return;
-        }
-        toggleNotification({
-          type: 'success',
-          message: {
-            id: getTranslation('success.record.delete'),
-            defaultMessage: 'Deleted document',
-          },
-        });
-      } catch (err) {
-        toggleNotification({
-          type: 'warning',
-          message: {
-            id: 'notification.error',
-            defaultMessage: "Couldn't delete document, an error occurred.",
-          },
-        });
-      }
-    },
-    [deleteDocument, model, toggleNotification, formatAPIError]
-  );
-=======
   }, [
     displayedHeaders,
     formatMessage,
@@ -267,7 +224,6 @@
     runHookWaterfall,
     schema?.options?.draftAndPublish,
   ]);
->>>>>>> f62c536b
 
   if (isLoading) {
     return <Page.Loading />;
