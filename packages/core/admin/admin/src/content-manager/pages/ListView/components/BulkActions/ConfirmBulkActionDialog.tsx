--- conflicted
+++ resolved
@@ -108,11 +108,7 @@
   } = useGetManyDraftRelationCountQuery(
     {
       model,
-<<<<<<< HEAD
-      ids: selectedEntries,
-=======
       documentIds: selectedEntries.map((id) => id.toString()),
->>>>>>> 76851890
       locale: query?.plugins?.i18n?.locale,
     },
     {
