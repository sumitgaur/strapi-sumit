--- conflicted
+++ resolved
@@ -63,18 +63,6 @@
     }),
     deleteDocument: builder.mutation<
       Contracts.CollectionTypes.Delete.Response,
-<<<<<<< HEAD
-      {
-        model: string;
-        collectionType: string;
-        id?: string;
-        params?: Contracts.CollectionTypes.Delete.Request['query'];
-      }
-    >({
-      query: ({ collectionType, model, id, params }) => ({
-        url: `/content-manager/${collectionType}/${model}${
-          collectionType !== SINGLE_TYPES && id ? `/${id}` : ''
-=======
       Pick<Contracts.CollectionTypes.Delete.Params, 'model'> &
         Pick<Partial<Contracts.CollectionTypes.Delete.Params>, 'documentId'> & {
           collectionType: string;
@@ -84,7 +72,6 @@
       query: ({ collectionType, model, documentId, params }) => ({
         url: `/content-manager/${collectionType}/${model}${
           collectionType !== SINGLE_TYPES && documentId ? `/${documentId}` : ''
->>>>>>> 76851890
         }`,
         method: 'DELETE',
         config: {
@@ -132,35 +119,6 @@
           {
             type: 'Document',
             id: collectionType !== SINGLE_TYPES ? `${model}_${documentId}` : model,
-          },
-          { type: 'Document', id: `${model}_LIST` },
-        ];
-      },
-    }),
-    discardDocument: builder.mutation<
-      Contracts.CollectionTypes.Discard.Response,
-      Pick<Contracts.CollectionTypes.Discard.Params, 'model'> & {
-        collectionType: string;
-        id?: Contracts.CollectionTypes.Discard.Params['id'];
-        params?: Contracts.CollectionTypes.Find.Request['query'] & {
-          [key: string]: any;
-        };
-      }
-    >({
-      query: ({ collectionType, model, id, params }) => ({
-        url: id
-          ? `/content-manager/${collectionType}/${model}/${id}/actions/discard`
-          : `/content-manager/${collectionType}/${model}/actions/discard`,
-        method: 'POST',
-        config: {
-          params,
-        },
-      }),
-      invalidatesTags: (_result, _error, { collectionType, model, id }) => {
-        return [
-          {
-            type: 'Document',
-            id: collectionType !== SINGLE_TYPES ? `${model}_${id}` : model,
           },
           { type: 'Document', id: `${model}_LIST` },
         ];
@@ -226,11 +184,6 @@
         }
     >({
       // @ts-expect-error – TODO: fix ts error where data unknown doesn't work with response via an assertion?
-<<<<<<< HEAD
-      queryFn: async ({ collectionType, model, id, params }, _api, _extraOpts, baseQuery) => {
-        const res = await baseQuery({
-          url: `/content-manager/${collectionType}/${model}${id ? `/${id}` : ''}`,
-=======
       queryFn: async (
         { collectionType, model, documentId, params },
         _api,
@@ -239,7 +192,6 @@
       ) => {
         const res = await baseQuery({
           url: `/content-manager/${collectionType}/${model}${documentId ? `/${documentId}` : ''}`,
->>>>>>> 76851890
           method: 'GET',
           config: {
             params,
@@ -257,22 +209,14 @@
 
         return res;
       },
-<<<<<<< HEAD
-      providesTags: (result, _error, { collectionType, model, id }) => {
-=======
       providesTags: (result, _error, { collectionType, model, documentId }) => {
->>>>>>> 76851890
         return [
           // we prefer the result's id because we don't fetch single-types with an ID.
           {
             type: 'Document',
             id:
               collectionType !== SINGLE_TYPES
-<<<<<<< HEAD
-                ? `${model}_${result && 'id' in result ? result.id : id}`
-=======
                 ? `${model}_${result && 'documentId' in result ? result.documentId : documentId}`
->>>>>>> 76851890
                 : model,
           },
         ];
@@ -300,22 +244,6 @@
      */
     publishDocument: builder.mutation<
       Contracts.CollectionTypes.Publish.Response,
-<<<<<<< HEAD
-      {
-        collectionType: string;
-        data: Contracts.CollectionTypes.Publish.Request['body'];
-        model: string;
-        /**
-         * You don't pass the ID if the document is a single-type
-         */
-        id?: string;
-        params?: Contracts.CollectionTypes.Publish.Request['query'];
-      }
-    >({
-      query: ({ collectionType, model, id, params, data }) => ({
-        url: id
-          ? `/content-manager/${collectionType}/${model}/${id}/actions/publish`
-=======
       Pick<Contracts.CollectionTypes.Publish.Params, 'model'> &
         Partial<Pick<Contracts.CollectionTypes.Publish.Params, 'documentId'>> & {
           collectionType: string;
@@ -326,7 +254,6 @@
       query: ({ collectionType, model, documentId, params, data }) => ({
         url: documentId
           ? `/content-manager/${collectionType}/${model}/${documentId}/actions/publish`
->>>>>>> 76851890
           : `/content-manager/${collectionType}/${model}/actions/publish`,
         method: 'POST',
         data,
@@ -334,19 +261,11 @@
           params,
         },
       }),
-<<<<<<< HEAD
-      invalidatesTags: (_result, _error, { collectionType, model, id }) => {
-        return [
-          {
-            type: 'Document',
-            id: collectionType !== SINGLE_TYPES ? `${model}_${id}` : model,
-=======
       invalidatesTags: (_result, _error, { collectionType, model, documentId }) => {
         return [
           {
             type: 'Document',
             id: collectionType !== SINGLE_TYPES ? `${model}_${documentId}` : model,
->>>>>>> 76851890
           },
           { type: 'Document', id: `${model}_LIST` },
         ];
@@ -367,22 +286,12 @@
     }),
     updateDocument: builder.mutation<
       Contracts.CollectionTypes.Update.Response,
-<<<<<<< HEAD
-      {
-        collectionType: string;
-        model: string;
-        id?: string;
-        data: Contracts.CollectionTypes.Update.Request['body'];
-        params?: Contracts.CollectionTypes.Update.Request['query'];
-      }
-=======
       Pick<Contracts.CollectionTypes.Update.Params, 'model'> &
         Partial<Pick<Contracts.CollectionTypes.Update.Params, 'documentId'>> & {
           collectionType: string;
           data: Contracts.CollectionTypes.Update.Request['body'];
           params?: Contracts.CollectionTypes.Update.Request['query'];
         }
->>>>>>> 76851890
     >({
       query: ({ collectionType, model, documentId, data, params }) => ({
         url: `/content-manager/${collectionType}/${model}${documentId ? `/${documentId}` : ''}`,
@@ -392,39 +301,17 @@
           params,
         },
       }),
-<<<<<<< HEAD
-      invalidatesTags: (_result, _error, { collectionType, model, id }) => {
-        return [
-          { type: 'Document', id: collectionType !== SINGLE_TYPES ? `${model}_${id}` : model },
-=======
       invalidatesTags: (_result, _error, { collectionType, model, documentId }) => {
         return [
           {
             type: 'Document',
             id: collectionType !== SINGLE_TYPES ? `${model}_${documentId}` : model,
           },
->>>>>>> 76851890
         ];
       },
     }),
     unpublishDocument: builder.mutation<
       Contracts.CollectionTypes.Unpublish.Response,
-<<<<<<< HEAD
-      {
-        collectionType: string;
-        model: string;
-        /**
-         * You don't pass the ID if the document is a single-type
-         */
-        id?: string;
-        params?: Contracts.CollectionTypes.Unpublish.Request['query'];
-        data: Contracts.CollectionTypes.Unpublish.Request['body'];
-      }
-    >({
-      query: ({ collectionType, model, id, params, data }) => ({
-        url: id
-          ? `/content-manager/${collectionType}/${model}/${id}/actions/unpublish`
-=======
       Pick<Contracts.CollectionTypes.Unpublish.Params, 'model'> &
         Partial<Pick<Contracts.CollectionTypes.Unpublish.Params, 'documentId'>> & {
           collectionType: string;
@@ -435,7 +322,6 @@
       query: ({ collectionType, model, documentId, params, data }) => ({
         url: documentId
           ? `/content-manager/${collectionType}/${model}/${documentId}/actions/unpublish`
->>>>>>> 76851890
           : `/content-manager/${collectionType}/${model}/actions/unpublish`,
         method: 'POST',
         data,
@@ -443,19 +329,11 @@
           params,
         },
       }),
-<<<<<<< HEAD
-      invalidatesTags: (_result, _error, { collectionType, model, id }) => {
-        return [
-          {
-            type: 'Document',
-            id: collectionType !== SINGLE_TYPES ? `${model}_${id}` : model,
-=======
       invalidatesTags: (_result, _error, { collectionType, model, documentId }) => {
         return [
           {
             type: 'Document',
             id: collectionType !== SINGLE_TYPES ? `${model}_${documentId}` : model,
->>>>>>> 76851890
           },
         ];
       },
