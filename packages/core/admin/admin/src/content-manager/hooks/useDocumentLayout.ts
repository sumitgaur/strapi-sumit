--- conflicted
+++ resolved
@@ -26,12 +26,7 @@
 import type { InputProps } from '../../components/FormInputs/types';
 import type { Table } from '../../components/Table';
 import type { Contracts } from '@strapi/plugin-content-manager/_internal/shared';
-<<<<<<< HEAD
 import type { Schema as SchemaUtils } from '@strapi/types';
-import type { MessageDescriptor } from 'react-intl';
-=======
-import type { Attribute } from '@strapi/types';
->>>>>>> f62c536b
 
 type LayoutOptions = Schema['options'] & Schema['pluginOptions'] & object;
 
@@ -40,36 +35,10 @@
   icon?: never;
 }
 
-<<<<<<< HEAD
-interface ListFieldLayout {
-  /**
-   * The attribute data from the content-type's schema for the field
-   */
-  attribute: SchemaUtils.Attribute.AnyAttribute | { type: 'custom' };
-  /**
-   * Typically used by plugins to render a custom cell
-   */
-  cellFormatter?: (
-    data: Document,
-    header: Omit<ListFieldLayout, 'cellFormatter'>,
-    { collectionType, model }: { collectionType: string; model: string }
-  ) => React.ReactNode;
-  label: string | MessageDescriptor;
-  /**
-   * the name of the attribute we use to display the actual name e.g. relations
-   * are just ids, so we use the mainField to display something meaninginful by
-   * looking at the target's schema
-   */
-  mainField?: string;
-  name: string;
-  searchable?: boolean;
-  sortable?: boolean;
-=======
 interface ListFieldLayout
   extends Table.Header<Document, ListFieldLayout>,
     Pick<Filters.Filter, 'mainField'> {
-  attribute: Attribute.Any | { type: 'custom' };
->>>>>>> f62c536b
+  attribute: SchemaUtils.Attribute.AnyAttribute | { type: 'custom' };
 }
 
 interface ListLayout {
