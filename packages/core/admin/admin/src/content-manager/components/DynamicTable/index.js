import React, { useMemo } from 'react';
import PropTypes from 'prop-types';
import { useIntl } from 'react-intl';
import { Typography } from '@strapi/design-system';
import { DynamicTable as Table, useStrapiApp } from '@strapi/helper-plugin';
import { useSelector } from 'react-redux';

import getReviewWorkflowsColumn from 'ee_else_ce/content-manager/components/DynamicTable/CellContent/ReviewWorkflowsStage/getTableColumn';
import { INJECT_COLUMN_IN_TABLE } from '../../../exposedHooks';
import { selectDisplayedHeaders } from '../../pages/ListView/selectors';
import { getTrad } from '../../utils';
import TableRows from './TableRows';
import ConfirmDialogDeleteAll from './ConfirmDialogDeleteAll';
import ConfirmDialogDelete from './ConfirmDialogDelete';
import { PublicationState } from './CellContent/PublicationState/PublicationState';

const DynamicTable = ({
  canCreate,
  canDelete,
  contentTypeName,
  action,
  isBulkable,
  isLoading,
  onConfirmDelete,
  onConfirmDeleteAll,
  layout,
  rows,
}) => {
  const { runHookWaterfall } = useStrapiApp();
  const hasDraftAndPublish = layout.contentType.options?.draftAndPublish ?? false;
  const { formatMessage } = useIntl();
  const displayedHeaders = useSelector(selectDisplayedHeaders);

  const tableHeaders = useMemo(() => {
    const headers = runHookWaterfall(INJECT_COLUMN_IN_TABLE, {
      displayedHeaders,
      layout,
    });

    const formattedHeaders = headers.displayedHeaders.map((header) => {
      const { fieldSchema, metadatas, name } = header;

      return {
        ...header,
        metadatas: {
          ...metadatas,
          label: formatMessage({
            id: getTrad(`containers.ListPage.table-headers.${name}`),
            defaultMessage: metadatas.label,
          }),
        },
        name: fieldSchema.type === 'relation' ? `${name}.${metadatas.mainField.name}` : name,
      };
    });

    if (hasDraftAndPublish) {
      formattedHeaders.push({
        key: '__published_at_temp_key__',
        name: 'publishedAt',
        fieldSchema: {
          type: 'custom',
        },
        metadatas: {
          label: formatMessage({
            id: getTrad(`containers.ListPage.table-headers.publishedAt`),
            defaultMessage: 'publishedAt',
          }),
          searchable: false,
          sortable: true,
        },
        cellFormatter({ publishedAt }) {
          return <PublicationState isPublished={!!publishedAt} />;
        },
      });
    }

<<<<<<< HEAD
    // this should not exist. Ideally we would use registerHook() similar to what has been done
    // in the i18n plugin. In order to do that review-workflows should have been a plugin. In
    // a future iteration we need to find a better pattern.

    // In CE this will return null - in EE a column definition including the custom formatting component.
    const reviewWorkflowColumn = getReviewWorkflowsColumn(layout);

    if (reviewWorkflowColumn) {
      formattedHeaders.push(reviewWorkflowColumn);
=======
    if (hasReviewWorkflows) {
      formattedHeaders.push({
        key: '__strapi_reviewWorkflows_stage_temp_key__',
        name: 'strapi_reviewWorkflows_stage',
        fieldSchema: {
          type: 'custom',
        },
        metadatas: {
          label: formatMessage({
            id: getTrad(`containers.ListPage.table-headers.reviewWorkflows.stage`),
            defaultMessage: 'Review stage',
          }),
          searchable: false,
          sortable: false,
        },
        cellFormatter({ strapi_reviewWorkflows_stage }) {
          // if entities are created e.g. through lifecycle methods
          // they may not have a stage assigned
          if (!strapi_reviewWorkflows_stage) {
            return <Typography textColor="neutral800">-</Typography>;
          }

          return <ReviewWorkflowsStage name={strapi_reviewWorkflows_stage.name} />;
        },
      });
>>>>>>> b9e99ca0
    }

    return formattedHeaders;
  }, [runHookWaterfall, displayedHeaders, layout, hasDraftAndPublish, formatMessage]);

  return (
    <Table
      components={{ ConfirmDialogDelete, ConfirmDialogDeleteAll }}
      contentType={contentTypeName}
      action={action}
      isLoading={isLoading}
      headers={tableHeaders}
      onConfirmDelete={onConfirmDelete}
      onConfirmDeleteAll={onConfirmDeleteAll}
      onOpenDeleteAllModalTrackedEvent="willBulkDeleteEntries"
      rows={rows}
      withBulkActions
      withMainAction={canDelete && isBulkable}
    >
      <TableRows
        canCreate={canCreate}
        canDelete={canDelete}
        contentType={layout.contentType}
        headers={tableHeaders}
        rows={rows}
        withBulkActions
        withMainAction={canDelete && isBulkable}
      />
    </Table>
  );
};

DynamicTable.defaultProps = {
  action: undefined,
};

DynamicTable.propTypes = {
  canCreate: PropTypes.bool.isRequired,
  canDelete: PropTypes.bool.isRequired,
  contentTypeName: PropTypes.string.isRequired,
  action: PropTypes.node,
  isBulkable: PropTypes.bool.isRequired,
  isLoading: PropTypes.bool.isRequired,
  layout: PropTypes.exact({
    components: PropTypes.object.isRequired,
    contentType: PropTypes.shape({
      attributes: PropTypes.object.isRequired,
      metadatas: PropTypes.object.isRequired,
      layouts: PropTypes.shape({
        list: PropTypes.array.isRequired,
      }).isRequired,
      options: PropTypes.object.isRequired,
      settings: PropTypes.object.isRequired,
    }).isRequired,
  }).isRequired,
  onConfirmDelete: PropTypes.func.isRequired,
  onConfirmDeleteAll: PropTypes.func.isRequired,
  rows: PropTypes.array.isRequired,
};

export default DynamicTable;<|MERGE_RESOLUTION|>--- conflicted
+++ resolved
@@ -74,7 +74,6 @@
       });
     }
 
-<<<<<<< HEAD
     // this should not exist. Ideally we would use registerHook() similar to what has been done
     // in the i18n plugin. In order to do that review-workflows should have been a plugin. In
     // a future iteration we need to find a better pattern.
@@ -84,33 +83,6 @@
 
     if (reviewWorkflowColumn) {
       formattedHeaders.push(reviewWorkflowColumn);
-=======
-    if (hasReviewWorkflows) {
-      formattedHeaders.push({
-        key: '__strapi_reviewWorkflows_stage_temp_key__',
-        name: 'strapi_reviewWorkflows_stage',
-        fieldSchema: {
-          type: 'custom',
-        },
-        metadatas: {
-          label: formatMessage({
-            id: getTrad(`containers.ListPage.table-headers.reviewWorkflows.stage`),
-            defaultMessage: 'Review stage',
-          }),
-          searchable: false,
-          sortable: false,
-        },
-        cellFormatter({ strapi_reviewWorkflows_stage }) {
-          // if entities are created e.g. through lifecycle methods
-          // they may not have a stage assigned
-          if (!strapi_reviewWorkflows_stage) {
-            return <Typography textColor="neutral800">-</Typography>;
-          }
-
-          return <ReviewWorkflowsStage name={strapi_reviewWorkflows_stage.name} />;
-        },
-      });
->>>>>>> b9e99ca0
     }
 
     return formattedHeaders;
