'use strict';

const { isNil } = require('lodash/fp');
const { ENTITY_STAGE_ATTRIBUTE } = require('../../constants/workflows');
const { WORKFLOW_UPDATE_STAGE } = require('../../constants/webhookEvents');
const { getService } = require('../../utils');

/**
 * Assigns the entity data to the default workflow stage if no stage is present in the data
 * @param {Object} data
 * @returns
 */
const getDataWithStage = async (workflow, data) => {
  if (!isNil(ENTITY_STAGE_ATTRIBUTE, data)) {
    return { ...data, [ENTITY_STAGE_ATTRIBUTE]: workflow.stages[0].id };
  }
  return data;
};

/**
 * Get the stage information of an entity
 * @param {String} uid
 * @param {Number} id
 * @returns {Object}
 */
const getEntityStage = async (uid, id) => {
  const entity = await strapi.entityService.findOne(uid, id, {
    populate: {
      [ENTITY_STAGE_ATTRIBUTE]: {
        populate: {
          workflow: true,
        },
      },
    },
  });
  return entity?.[ENTITY_STAGE_ATTRIBUTE] ?? {};
};

/**
 * Decorates the entity service with RW business logic
 * @param {object} service - entity service
 */
const decorator = (service) => ({
  async create(uid, opts = {}) {
    const workflow = await getService('workflows').getAssignedWorkflow(uid, {
      populate: 'stages',
    });

    if (!workflow) {
      return service.create.call(this, uid, opts);
    }

    const data = await getDataWithStage(workflow, opts.data);
    return service.create.call(this, uid, { ...opts, data });
  },
  async update(uid, entityId, opts = {}) {
    // Prevents the stage from being set to null
    const data = { ...opts.data };
    if (isNil(data[ENTITY_STAGE_ATTRIBUTE])) {
      delete data[ENTITY_STAGE_ATTRIBUTE];
      return service.update.call(this, uid, entityId, { ...opts, data });
    }

    const previousStage = await getEntityStage(uid, entityId);

    const updatedEntity = await service.update.call(this, uid, entityId, { ...opts, data });
    const updatedStage = updatedEntity[ENTITY_STAGE_ATTRIBUTE];

<<<<<<< HEAD
    if (previousStage?.id && updatedStage?.id && previousStage.id !== updatedStage.id) {
=======
    // Stage might be null if field is not populated
    if (updatedStage && previousStage?.id && previousStage.id !== updatedStage.id) {
>>>>>>> 23c79d18
      const model = strapi.getModel(uid);

      strapi.eventHub.emit(WORKFLOW_UPDATE_STAGE, {
        model: model.modelName,
        uid: model.uid,
        entity: {
          id: entityId,
        },
        workflow: {
          id: previousStage.workflow.id,
          stages: {
            from: {
              id: previousStage.id,
              name: previousStage.name,
            },
            to: {
              id: updatedStage.id,
              name: updatedStage.name,
            },
          },
        },
      });
    }

    return updatedEntity;
  },
});

module.exports = () => ({
  decorator,
});<|MERGE_RESOLUTION|>--- conflicted
+++ resolved
@@ -66,12 +66,8 @@
     const updatedEntity = await service.update.call(this, uid, entityId, { ...opts, data });
     const updatedStage = updatedEntity[ENTITY_STAGE_ATTRIBUTE];
 
-<<<<<<< HEAD
-    if (previousStage?.id && updatedStage?.id && previousStage.id !== updatedStage.id) {
-=======
     // Stage might be null if field is not populated
     if (updatedStage && previousStage?.id && previousStage.id !== updatedStage.id) {
->>>>>>> 23c79d18
       const model = strapi.getModel(uid);
 
       strapi.eventHub.emit(WORKFLOW_UPDATE_STAGE, {
