--- conflicted
+++ resolved
@@ -1,28 +1,10 @@
 import React from 'react';
-<<<<<<< HEAD
 import { useCMEditViewDataManager } from '@strapi/helper-plugin';
 
 import Information from '../../../../../../admin/src/content-manager/pages/EditView/Information';
+import { STAGE_ATTRIBUTE_NAME } from './constants';
 import { AssigneeSelect } from './components/AssigneeSelect';
 import { StageSelect } from './components/StageSelect';
-import { STAGE_ATTRIBUTE_NAME } from './constants';
-=======
-import {
-  useCMEditViewDataManager,
-  useAPIErrorHandler,
-  useFetchClient,
-  useNotification,
-} from '@strapi/helper-plugin';
-import { Flex, Loader, SingleSelect, SingleSelectOption, Typography } from '@strapi/design-system';
-import { useIntl } from 'react-intl';
-import { useMutation } from 'react-query';
-
-import { useReviewWorkflows } from '../../../../pages/SettingsPage/pages/ReviewWorkflows/hooks/useReviewWorkflows';
-import Information from '../../../../../../admin/src/content-manager/pages/EditView/Information';
-import { getStageColorByHex } from '../../../../pages/SettingsPage/pages/ReviewWorkflows/utils/colors';
-
-const ATTRIBUTE_NAME = 'strapi_reviewWorkflows_stage';
->>>>>>> 11f5c5a8
 
 export function InformationBoxEE() {
   const { initialData, isCreatingEntry } = useCMEditViewDataManager();
@@ -34,79 +16,14 @@
     STAGE_ATTRIBUTE_NAME
   );
 
-  const { themeColorName } = activeWorkflowStage?.color
-    ? getStageColorByHex(activeWorkflowStage?.color)
-    : {};
-
   return (
     <Information.Root>
       <Information.Title />
-
       {hasReviewWorkflowsEnabled && !isCreatingEntry && (
-<<<<<<< HEAD
         <>
           <StageSelect />
           <AssigneeSelect />
         </>
-=======
-        <SingleSelect
-          error={formattedError}
-          name={ATTRIBUTE_NAME}
-          id={ATTRIBUTE_NAME}
-          value={activeWorkflowStage?.id}
-          onChange={(value) => handleStageChange({ value })}
-          label={formatMessage({
-            id: 'content-manager.reviewWorkflows.stage.label',
-            defaultMessage: 'Review stage',
-          })}
-          startIcon={
-            <Flex
-              as="span"
-              height={2}
-              background={activeWorkflowStage?.color}
-              borderColor={themeColorName === 'neutral0' ? 'neutral150' : 'transparent'}
-              hasRadius
-              shrink={0}
-              width={2}
-              marginRight="-3px"
-            />
-          }
-          // eslint-disable-next-line react/no-unstable-nested-components
-          customizeContent={() => (
-            <Flex as="span" justifyContent="space-between" alignItems="center" width="100%">
-              <Typography textColor="neutral800" ellipsis>
-                {activeWorkflowStage?.name}
-              </Typography>
-              {isLoading ? <Loader small style={{ display: 'flex' }} /> : null}
-            </Flex>
-          )}
-        >
-          {workflow
-            ? workflow.stages.map(({ id, color, name }) => {
-                const { themeColorName } = getStageColorByHex(color);
-
-                return (
-                  <SingleSelectOption
-                    startIcon={
-                      <Flex
-                        height={2}
-                        background={color}
-                        borderColor={themeColorName === 'neutral0' ? 'neutral150' : 'transparent'}
-                        hasRadius
-                        shrink={0}
-                        width={2}
-                      />
-                    }
-                    value={id}
-                    textValue={name}
-                  >
-                    {name}
-                  </SingleSelectOption>
-                );
-              })
-            : []}
-        </SingleSelect>
->>>>>>> 11f5c5a8
       )}
       <Information.Body />
     </Information.Root>
