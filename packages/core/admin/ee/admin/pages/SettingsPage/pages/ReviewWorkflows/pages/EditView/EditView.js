--- conflicted
+++ resolved
@@ -115,15 +115,6 @@
           // changed; this enables partial updates e.g. for users who don't have
           // permissions to see roles
           stages: workflow.stages.map((stage) => {
-<<<<<<< HEAD
-            const hasUpdatedPermissions = (stage.permissions ?? []).some(
-              ({ permission: { role } }) =>
-                !serverState.workflow.stages.find(
-                  (stage) =>
-                    !!(stage.permissions ?? []).find((permission) => permission.role === role)
-                )
-            );
-=======
             const hasUpdatedPermissions =
               stage?.permissions?.length > 0
                 ? stage.permissions.some(
@@ -134,7 +125,6 @@
                       )
                   )
                 : false;
->>>>>>> 6bbc43e3
 
             return {
               ...stage,
