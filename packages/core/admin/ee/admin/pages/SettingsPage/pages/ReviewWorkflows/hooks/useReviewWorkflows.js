import { useQuery } from 'react-query';
import { useFetchClient } from '@strapi/helper-plugin';
import { stringify } from 'qs';

export function useReviewWorkflows(params = {}) {
  const { id = '', ...queryParams } = params;
  const defaultQueryParams = {
    populate: 'stages',
  };

<<<<<<< HEAD
export function useReviewWorkflows(workflowId, { filters = undefined } = {}) {
=======
>>>>>>> 4f63cb51
  const { get } = useFetchClient();
  const queryString = stringify({ ...defaultQueryParams, ...queryParams }, { encode: false });

<<<<<<< HEAD
  async function fetchWorkflows() {
    try {
      const {
        data: { data },
      } = await get(
        `${API_BASE_URL}/workflows/${workflowId ?? ''}?${stringify(
          {
            populate: 'stages',
            sort: 'name:asc',
            filters,
          },
          { encode: false }
        )}`
      );
=======
  const { data, isLoading, status, refetch } = useQuery(
    ['review-workflows', 'workflows', id],
    async () => {
      try {
        const {
          data: { data },
        } = await get(
          `/admin/review-workflows/workflows/${id}${queryString ? `?${queryString}` : ''}`
        );
>>>>>>> 4f63cb51

        return data;
      } catch (err) {
        // silence
        return null;
      }
    }
  );

  let workflows = [];

  if (id && data) {
    workflows = [data];
  } else if (Array.isArray(data)) {
    workflows = data;
  }

  return {
    workflows,
    isLoading,
    status,
    refetch,
  };
}<|MERGE_RESOLUTION|>--- conflicted
+++ resolved
@@ -8,29 +8,9 @@
     populate: 'stages',
   };
 
-<<<<<<< HEAD
-export function useReviewWorkflows(workflowId, { filters = undefined } = {}) {
-=======
->>>>>>> 4f63cb51
   const { get } = useFetchClient();
   const queryString = stringify({ ...defaultQueryParams, ...queryParams }, { encode: false });
 
-<<<<<<< HEAD
-  async function fetchWorkflows() {
-    try {
-      const {
-        data: { data },
-      } = await get(
-        `${API_BASE_URL}/workflows/${workflowId ?? ''}?${stringify(
-          {
-            populate: 'stages',
-            sort: 'name:asc',
-            filters,
-          },
-          { encode: false }
-        )}`
-      );
-=======
   const { data, isLoading, status, refetch } = useQuery(
     ['review-workflows', 'workflows', id],
     async () => {
@@ -40,7 +20,6 @@
         } = await get(
           `/admin/review-workflows/workflows/${id}${queryString ? `?${queryString}` : ''}`
         );
->>>>>>> 4f63cb51
 
         return data;
       } catch (err) {
