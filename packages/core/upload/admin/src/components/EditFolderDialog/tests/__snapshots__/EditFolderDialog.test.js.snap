// Jest Snapshot v1, https://goo.gl/fbAQLP

exports[`EditFolderDialog renders and matches the snapshot 1`] = `
.c0 {
  border: 0;
  -webkit-clip: rect(0 0 0 0);
  clip: rect(0 0 0 0);
  height: 1px;
  margin: -1px;
  overflow: hidden;
  padding: 0;
  position: absolute;
  width: 1px;
}

.c25 {
  padding-right: 12px;
}

.c34 {
  font-weight: 600;
  color: #32324d;
  font-size: 0.75rem;
  line-height: 1.33;
}

.c31 {
  display: -webkit-box;
  display: -webkit-flex;
  display: -ms-flexbox;
  display: flex;
  cursor: pointer;
  padding: 8px;
  border-radius: 4px;
  background: #ffffff;
  border: 1px solid #dcdce4;
  position: relative;
  outline: none;
}

.c31 svg {
  height: 12px;
  width: 12px;
}

.c31 svg > g,
.c31 svg path {
  fill: #ffffff;
}

.c31[aria-disabled='true'] {
  pointer-events: none;
}

.c31:after {
  -webkit-transition-property: all;
  transition-property: all;
  -webkit-transition-duration: 0.2s;
  transition-duration: 0.2s;
  border-radius: 8px;
  content: '';
  position: absolute;
  top: -4px;
  bottom: -4px;
  left: -4px;
  right: -4px;
  border: 2px solid transparent;
}

.c31:focus-visible {
  outline: none;
}

.c31:focus-visible:after {
  border-radius: 8px;
  content: '';
  position: absolute;
  top: -5px;
  bottom: -5px;
  left: -5px;
  right: -5px;
  border: 2px solid #4945ff;
}

.c32 {
  -webkit-align-items: center;
  -webkit-box-align: center;
  -ms-flex-align: center;
  align-items: center;
  padding: 8px 16px;
  background: #4945ff;
  border: 1px solid #4945ff;
  border: 1px solid #dcdce4;
  background: #ffffff;
}

<<<<<<< HEAD
.c32 .sc-kBzgEd {
=======
.c32 .sc-ezHhwS {
>>>>>>> eb374ad2
  display: -webkit-box;
  display: -webkit-flex;
  display: -ms-flexbox;
  display: flex;
  -webkit-align-items: center;
  -webkit-box-align: center;
  -ms-flex-align: center;
  align-items: center;
}

.c32 .c33 {
  color: #ffffff;
}

.c32[aria-disabled='true'] {
  border: 1px solid #dcdce4;
  background: #eaeaef;
}

.c32[aria-disabled='true'] .c33 {
  color: #666687;
}

.c32[aria-disabled='true'] svg > g,
.c32[aria-disabled='true'] svg path {
  fill: #666687;
}

.c32[aria-disabled='true']:active {
  border: 1px solid #dcdce4;
  background: #eaeaef;
}

.c32[aria-disabled='true']:active .c33 {
  color: #666687;
}

.c32[aria-disabled='true']:active svg > g,
.c32[aria-disabled='true']:active svg path {
  fill: #666687;
}

.c32:hover {
  background-color: #f6f6f9;
}

.c32:active {
  background-color: #eaeaef;
}

.c32 .c33 {
  color: #32324d;
}

.c32 svg > g,
.c32 svg path {
  fill: #32324d;
}

.c37 {
  -webkit-align-items: center;
  -webkit-box-align: center;
  -ms-flex-align: center;
  align-items: center;
  padding: 8px 16px;
  background: #4945ff;
  border: 1px solid #4945ff;
}

<<<<<<< HEAD
.c37 .sc-kBzgEd {
=======
.c37 .sc-ezHhwS {
>>>>>>> eb374ad2
  display: -webkit-box;
  display: -webkit-flex;
  display: -ms-flexbox;
  display: flex;
  -webkit-align-items: center;
  -webkit-box-align: center;
  -ms-flex-align: center;
  align-items: center;
}

.c37 .c33 {
  color: #ffffff;
}

.c37[aria-disabled='true'] {
  border: 1px solid #dcdce4;
  background: #eaeaef;
}

.c37[aria-disabled='true'] .c33 {
  color: #666687;
}

.c37[aria-disabled='true'] svg > g,
.c37[aria-disabled='true'] svg path {
  fill: #666687;
}

.c37[aria-disabled='true']:active {
  border: 1px solid #dcdce4;
  background: #eaeaef;
}

.c37[aria-disabled='true']:active .c33 {
  color: #666687;
}

.c37[aria-disabled='true']:active svg > g,
.c37[aria-disabled='true']:active svg path {
  fill: #666687;
}

.c37:hover {
  border: 1px solid #7b79ff;
  background: #7b79ff;
}

.c37:active {
  border: 1px solid #4945ff;
  background: #4945ff;
}

.c37 svg > g,
.c37 svg path {
  fill: #ffffff;
}

.c24 {
  -webkit-align-items: center;
  -webkit-box-align: center;
  -ms-flex-align: center;
  align-items: center;
  display: -webkit-box;
  display: -webkit-flex;
  display: -ms-flexbox;
  display: flex;
  -webkit-flex-direction: row;
  -ms-flex-direction: row;
  flex-direction: row;
}

.c23 {
  font-weight: 600;
  color: #32324d;
  font-size: 0.75rem;
  line-height: 1.33;
}

.c21 {
  -webkit-align-items: stretch;
  -webkit-box-align: stretch;
  -ms-flex-align: stretch;
  align-items: stretch;
  display: -webkit-box;
  display: -webkit-flex;
  display: -ms-flexbox;
  display: flex;
  -webkit-flex-direction: column;
  -ms-flex-direction: column;
  flex-direction: column;
}

.c35 {
  -webkit-align-items: center;
  -webkit-box-align: center;
  -ms-flex-align: center;
  align-items: center;
  display: -webkit-box;
  display: -webkit-flex;
  display: -ms-flexbox;
  display: flex;
  -webkit-flex-direction: row;
  -ms-flex-direction: row;
  flex-direction: row;
}

.c22 > * {
  margin-top: 0;
  margin-bottom: 0;
}

.c22 > * + * {
  margin-top: 4px;
}

.c36 > * {
  margin-left: 0;
  margin-right: 0;
}

.c36 > * + * {
  margin-left: 8px;
}

.c14 {
  -webkit-align-items: stretch;
  -webkit-box-align: stretch;
  -ms-flex-align: stretch;
  align-items: stretch;
  display: -webkit-box;
  display: -webkit-flex;
  display: -ms-flexbox;
  display: flex;
  -webkit-flex-direction: column;
  -ms-flex-direction: column;
  flex-direction: column;
}

.c17 {
  -webkit-align-items: center;
  -webkit-box-align: center;
  -ms-flex-align: center;
  align-items: center;
  display: -webkit-box;
  display: -webkit-flex;
  display: -ms-flexbox;
  display: flex;
  -webkit-flex-direction: row;
  -ms-flex-direction: row;
  flex-direction: row;
}

.c18 {
  -webkit-align-items: center;
  -webkit-box-align: center;
  -ms-flex-align: center;
  align-items: center;
  display: -webkit-box;
  display: -webkit-flex;
  display: -ms-flexbox;
  display: flex;
  -webkit-flex-direction: row;
  -ms-flex-direction: row;
  flex-direction: row;
  -webkit-box-pack: justify;
  -webkit-justify-content: space-between;
  -ms-flex-pack: justify;
  justify-content: space-between;
}

.c16 {
  font-weight: 600;
  color: #32324d;
  font-size: 0.75rem;
  line-height: 1.33;
}

.c20 {
  border: none;
  border-radius: 4px;
  padding-bottom: 0.65625rem;
  padding-left: 16px;
  padding-right: 16px;
  padding-top: 0.65625rem;
  color: #32324d;
  font-weight: 400;
  font-size: 0.875rem;
  display: block;
  width: 100%;
  background: inherit;
}

.c20::-webkit-input-placeholder {
  color: #8e8ea9;
  opacity: 1;
}

.c20::-moz-placeholder {
  color: #8e8ea9;
  opacity: 1;
}

.c20:-ms-input-placeholder {
  color: #8e8ea9;
  opacity: 1;
}

.c20::placeholder {
  color: #8e8ea9;
  opacity: 1;
}

.c20[aria-disabled='true'] {
  color: inherit;
}

.c20:focus {
  outline: none;
  box-shadow: none;
}

.c19 {
  border: 1px solid #dcdce4;
  border-radius: 4px;
  background: #ffffff;
  outline: none;
  box-shadow: 0;
  -webkit-transition-property: border-color,box-shadow,fill;
  transition-property: border-color,box-shadow,fill;
  -webkit-transition-duration: 0.2s;
  transition-duration: 0.2s;
}

.c19:focus-within {
  border: 1px solid #4945ff;
  box-shadow: #4945ff 0px 0px 0px 2px;
}

.c15 > * {
  margin-top: 0;
  margin-bottom: 0;
}

.c15 > * + * {
  margin-top: 4px;
}

.c7 {
  font-weight: 600;
  color: #32324d;
  font-size: 0.875rem;
  line-height: 1.43;
}

.c26 {
  background: transparent;
  border: none;
  position: relative;
  z-index: 1;
}

.c26 svg {
  height: 0.6875rem;
  width: 0.6875rem;
}

.c26 svg path {
  fill: #666687;
}

.c27 {
  display: -webkit-box;
  display: -webkit-flex;
  display: -ms-flexbox;
  display: flex;
  background: none;
  border: none;
}

.c27 svg {
  width: 0.5625rem;
}

.c12 {
  display: grid;
  grid-template-columns: repeat(12,1fr);
  gap: 16px;
}

.c13 {
  grid-column: span 6;
  max-width: 100%;
}

.c2 {
  background: #ffffff;
  border-radius: 4px;
  box-shadow: 0px 2px 15px rgba(33,33,52,0.1);
}

.c4 {
  background: #f6f6f9;
  padding-top: 16px;
  padding-right: 20px;
  padding-bottom: 16px;
  padding-left: 20px;
}

.c10 {
  padding: 32px;
}

.c1 {
  position: fixed;
  z-index: 4;
  inset: 0;
  background: #32324d1F;
  padding: 0 40px;
  display: -webkit-box;
  display: -webkit-flex;
  display: -ms-flexbox;
  display: flex;
  -webkit-align-items: center;
  -webkit-box-align: center;
  -ms-flex-align: center;
  align-items: center;
  -webkit-box-pack: center;
  -webkit-justify-content: center;
  -ms-flex-pack: center;
  justify-content: center;
}

.c3 {
  width: 51.875rem;
}

.c6 {
  -webkit-align-items: center;
  -webkit-box-align: center;
  -ms-flex-align: center;
  align-items: center;
  display: -webkit-box;
  display: -webkit-flex;
  display: -ms-flexbox;
  display: flex;
  -webkit-flex-direction: row;
  -ms-flex-direction: row;
  flex-direction: row;
  -webkit-box-pack: justify;
  -webkit-justify-content: space-between;
  -ms-flex-pack: justify;
  justify-content: space-between;
}

.c29 {
  -webkit-align-items: center;
  -webkit-box-align: center;
  -ms-flex-align: center;
  align-items: center;
  display: -webkit-box;
  display: -webkit-flex;
  display: -ms-flexbox;
  display: flex;
  -webkit-flex-direction: row;
  -ms-flex-direction: row;
  flex-direction: row;
}

.c8 {
  display: -webkit-box;
  display: -webkit-flex;
  display: -ms-flexbox;
  display: flex;
  cursor: pointer;
  padding: 8px;
  border-radius: 4px;
  background: #ffffff;
  border: 1px solid #dcdce4;
  position: relative;
  outline: none;
}

.c8 svg {
  height: 12px;
  width: 12px;
}

.c8 svg > g,
.c8 svg path {
  fill: #ffffff;
}

.c8[aria-disabled='true'] {
  pointer-events: none;
}

.c8:after {
  -webkit-transition-property: all;
  transition-property: all;
  -webkit-transition-duration: 0.2s;
  transition-duration: 0.2s;
  border-radius: 8px;
  content: '';
  position: absolute;
  top: -4px;
  bottom: -4px;
  left: -4px;
  right: -4px;
  border: 2px solid transparent;
}

.c8:focus-visible {
  outline: none;
}

.c8:focus-visible:after {
  border-radius: 8px;
  content: '';
  position: absolute;
  top: -5px;
  bottom: -5px;
  left: -5px;
  right: -5px;
  border: 2px solid #4945ff;
}

.c9 {
  display: -webkit-box;
  display: -webkit-flex;
  display: -ms-flexbox;
  display: flex;
  -webkit-align-items: center;
  -webkit-box-align: center;
  -ms-flex-align: center;
  align-items: center;
  -webkit-box-pack: center;
  -webkit-justify-content: center;
  -ms-flex-pack: center;
  justify-content: center;
  height: 2rem;
  width: 2rem;
}

.c9 svg > g,
.c9 svg path {
  fill: #8e8ea9;
}

.c9:hover svg > g,
.c9:hover svg path {
  fill: #666687;
}

.c9:active svg > g,
.c9:active svg path {
  fill: #a5a5ba;
}

.c9[aria-disabled='true'] {
  background-color: #eaeaef;
}

.c9[aria-disabled='true'] svg path {
  fill: #666687;
}

.c5 {
  border-radius: 4px 4px 0 0;
  border-bottom: 1px solid #eaeaef;
}

.c28 {
  border-radius: 0 0 4px 4px;
  border-top: 1px solid #eaeaef;
}

.c30 > * + * {
  margin-left: 8px;
}

.c11 {
  overflow: auto;
  max-height: 60vh;
}

@media (max-width:68.75rem) {
  .c13 {
    grid-column: span;
  }
}

@media (max-width:34.375rem) {
  .c13 {
    grid-column: span 12;
  }
}

<body
  class="lock-body-scroll"
>
  <div
    class="c0"
  >
    <p
      aria-live="polite"
      aria-relevant="all"
      id="live-region-log"
      role="log"
    />
    <p
      aria-live="polite"
      aria-relevant="all"
      id="live-region-status"
      role="status"
    />
    <p
      aria-live="assertive"
      aria-relevant="all"
      id="live-region-alert"
      role="alert"
    />
  </div>
  <div
    data-react-portal="true"
  >
    <div
      class="c1"
    >
      <div>
        <div
          aria-labelledby="title"
          aria-modal="true"
          class="c2 c3"
          role="dialog"
        >
          <form
            action="#"
            novalidate=""
          >
            <div
              class="c4 c5"
            >
              <div
                class="c6"
              >
                <h2
                  class="c7"
                  id="title"
                >
                  Add new folder
                </h2>
                <button
                  aria-disabled="false"
                  aria-label="Close the modal"
                  class="c8 c9"
                  type="button"
                >
                  <svg
                    fill="none"
                    height="1em"
                    viewBox="0 0 24 24"
                    width="1em"
                    xmlns="http://www.w3.org/2000/svg"
                  >
                    <path
                      d="M24 2.417L21.583 0 12 9.583 2.417 0 0 2.417 9.583 12 0 21.583 2.417 24 12 14.417 21.583 24 24 21.583 14.417 12 24 2.417z"
                      fill="#212134"
                    />
                  </svg>
                </button>
              </div>
            </div>
            <div
              class="c10 c11"
            >
              <div
                class="c12"
              >
                <div
                  class="c13"
                >
                  <div
                    class=""
                  >
                    <div>
                      <div>
                        <div
                          class="c14 c15"
                          spacing="1"
                        >
                          <label
                            class="c16"
                            for="textinput-1"
                          >
                            <div
                              class="c17"
                            >
                              Name
                            </div>
                          </label>
                          <div
                            class="c18 c19"
                          >
                            <input
                              aria-disabled="false"
                              aria-invalid="false"
                              class="c20"
                              id="textinput-1"
                              name="name"
                              value=""
                            />
                          </div>
                        </div>
                      </div>
                    </div>
                  </div>
                </div>
                <div
                  class="c13"
                >
                  <div
                    class=""
                  >
                    <div
                      class="c21 c22"
                      spacing="1"
                    >
                      <label
                        class="c23"
                        for="folder-parent"
                      >
                        <div
                          class="c24"
                        >
                          Location
                        </div>
                      </label>
                      <div
                        class=" css-1tkrshn-container"
                      >
                        <div
                          class=" css-1sb7bue-control"
                        >
                          <div
                            class=" css-1kj7tu4-ValueContainer"
                          >
                            <div
                              class=" css-p5rves-singleValue"
                            >
                              Media Library
                            </div>
                            <input
                              aria-autocomplete="list"
                              class="css-wmatm6-dummyInput-DummyInput"
                              id="folder-parent"
                              readonly=""
                              tabindex="0"
                              value=""
                            />
                          </div>
                          <div
                            class=" css-1hb7zxy-IndicatorsContainer"
                          >
                            <button
                              class="c25 c26 c27"
                              type="button"
                            >
                              <svg
                                fill="none"
                                height="1em"
                                viewBox="0 0 14 8"
                                width="1em"
                                xmlns="http://www.w3.org/2000/svg"
                              >
                                <path
                                  clip-rule="evenodd"
                                  d="M14 .889a.86.86 0 01-.26.625L7.615 7.736A.834.834 0 017 8a.834.834 0 01-.615-.264L.26 1.514A.861.861 0 010 .889c0-.24.087-.45.26-.625A.834.834 0 01.875 0h12.25c.237 0 .442.088.615.264a.86.86 0 01.26.625z"
                                  fill="#32324D"
                                  fill-rule="evenodd"
                                />
                              </svg>
                            </button>
                          </div>
                        </div>
                        <input
                          name="parent"
                          type="hidden"
                          value=""
                        />
                      </div>
                    </div>
                  </div>
                </div>
              </div>
            </div>
            <div
              class="c4 c28"
            >
              <div
                class="c6"
              >
                <div
                  class="c29 c30"
                >
                  <button
                    aria-disabled="false"
                    class="c31 c32"
                    name="cancel"
                    type="button"
                  >
                    <span
                      class="c33 c34"
                    >
                      Cancel
                    </span>
                  </button>
                </div>
                <div
                  class="c29 c30"
                >
                  <div
                    class="c35 c36"
                    spacing="2"
                  >
                    <button
                      aria-disabled="false"
                      class="c31 c37"
                      name="submit"
                      type="submit"
                    >
                      <span
                        class="c33 c34"
                      >
                        Create
                      </span>
                    </button>
                  </div>
                </div>
              </div>
            </div>
          </form>
        </div>
      </div>
    </div>
  </div>
</body>
`;<|MERGE_RESOLUTION|>--- conflicted
+++ resolved
@@ -94,11 +94,7 @@
   background: #ffffff;
 }
 
-<<<<<<< HEAD
-.c32 .sc-kBzgEd {
-=======
 .c32 .sc-ezHhwS {
->>>>>>> eb374ad2
   display: -webkit-box;
   display: -webkit-flex;
   display: -ms-flexbox;
@@ -168,11 +164,7 @@
   border: 1px solid #4945ff;
 }
 
-<<<<<<< HEAD
-.c37 .sc-kBzgEd {
-=======
 .c37 .sc-ezHhwS {
->>>>>>> eb374ad2
   display: -webkit-box;
   display: -webkit-flex;
   display: -ms-flexbox;
