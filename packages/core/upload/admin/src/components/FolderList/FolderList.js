import React from 'react';
import PropTypes from 'prop-types';
import styled from 'styled-components';
import { useIntl } from 'react-intl';
import { Box } from '@strapi/design-system/Box';
import { KeyboardNavigable } from '@strapi/design-system/KeyboardNavigable';
import { Flex } from '@strapi/design-system/Flex';
import { Grid, GridItem } from '@strapi/design-system/Grid';
import { IconButton } from '@strapi/design-system/IconButton';
import { Typography } from '@strapi/design-system/Typography';
import { VisuallyHidden } from '@strapi/design-system/VisuallyHidden';
import Pencil from '@strapi/icons/Pencil';

import {
  FolderCard,
  FolderCardBody,
  FolderCardCheckbox,
  FolderCardBodyAction,
} from '../FolderCard';
import { FolderDefinition } from '../../constants';
import { getTrad } from '../../utils';

const CardTitle = styled(Typography).attrs({
  ellipsis: true,
  fontWeight: 'semiBold',
  textColor: 'neutral800',
  variant: 'omega',
})`
  max-width: 100%;
`;

export const FolderList = ({
  title,
  folders,
  size,
  onSelectFolder,
  onEditFolder,
  onChangeFolder,
  selectedFolders,
}) => {
  const { formatMessage } = useIntl();

  return (
    <KeyboardNavigable tagName="article">
      {title && (
        <Box paddingTop={2} paddingBottom={2}>
          <Typography as="h2" variant="delta" fontWeight="semiBold">
            {title}
          </Typography>
        </Box>
      )}

      <Grid gap={4}>
        {folders.map(folder => {
          const isSelected = !!selectedFolders.find(
            currentFolder => currentFolder.id === folder.id
          );

          return (
            <GridItem col={3} key={`folder-${folder.uid}`}>
              <FolderCard
                ariaLabel={folder.name}
                id={`folder-${folder.uid}`}
<<<<<<< HEAD
                onClick={() => history.push(url)}
=======
                onDoubleClick={event => {
                  event.preventDefault();

                  if (onChangeFolder) {
                    onChangeFolder(folder.id);
                  }
                }}
>>>>>>> 1a811771
                startAction={
                  onSelectFolder && (
                    <FolderCardCheckbox
                      value={isSelected}
                      onChange={() => onSelectFolder({ ...folder, type: 'folder' })}
                    />
                  )
                }
                cardActions={
                  onEditFolder && (
                    <IconButton
                      icon={<Pencil />}
                      aria-label={formatMessage({
                        id: getTrad('list.folder.edit'),
                        defaultMessage: 'Edit folder',
                      })}
                      onClick={() => onEditFolder(folder)}
                    />
                  )
                }
                size={size}
              >
                <FolderCardBody>
<<<<<<< HEAD
                  <FolderCardBodyAction to={url}>
=======
                  <FolderCardLink
                    to="/"
                    onClick={event => {
                      event.preventDefault();

                      if (onChangeFolder) {
                        onChangeFolder(folder.id);
                      }
                    }}
                  >
>>>>>>> 1a811771
                    <Flex as="h2" direction="column" alignItems="start">
                      <CardTitle>
                        {folder.name}
                        <VisuallyHidden>:</VisuallyHidden>
                      </CardTitle>

                      <Typography as="span" textColor="neutral600" variant="pi" ellipsis>
                        {folder.children.count} folder, {folder.files.count} assets
                      </Typography>
                    </Flex>
                  </FolderCardBodyAction>
                </FolderCardBody>
              </FolderCard>
            </GridItem>
          );
        })}
      </Grid>
    </KeyboardNavigable>
  );
};

FolderList.defaultProps = {
  onChangeFolder: null,
  onEditFolder: null,
  onSelectFolder: null,
  size: 'M',
  selectedFolders: [],
  title: null,
};

FolderList.propTypes = {
  folders: PropTypes.arrayOf(FolderDefinition).isRequired,
  size: PropTypes.oneOf(['S', 'M']),
  selectedFolders: PropTypes.array,
  onChangeFolder: PropTypes.func,
  onEditFolder: PropTypes.func,
  onSelectFolder: PropTypes.func,
  title: PropTypes.string,
};<|MERGE_RESOLUTION|>--- conflicted
+++ resolved
@@ -61,17 +61,13 @@
               <FolderCard
                 ariaLabel={folder.name}
                 id={`folder-${folder.uid}`}
-<<<<<<< HEAD
-                onClick={() => history.push(url)}
-=======
-                onDoubleClick={event => {
+                onClick={event => {
                   event.preventDefault();
 
                   if (onChangeFolder) {
                     onChangeFolder(folder.id);
                   }
                 }}
->>>>>>> 1a811771
                 startAction={
                   onSelectFolder && (
                     <FolderCardCheckbox
@@ -95,10 +91,7 @@
                 size={size}
               >
                 <FolderCardBody>
-<<<<<<< HEAD
-                  <FolderCardBodyAction to={url}>
-=======
-                  <FolderCardLink
+                  <FolderCardBodyAction
                     to="/"
                     onClick={event => {
                       event.preventDefault();
@@ -108,7 +101,6 @@
                       }
                     }}
                   >
->>>>>>> 1a811771
                     <Flex as="h2" direction="column" alignItems="start">
                       <CardTitle>
                         {folder.name}
