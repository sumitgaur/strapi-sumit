--- conflicted
+++ resolved
@@ -29,13 +29,9 @@
 import { PaginationFooter } from '../../components/PaginationFooter';
 import { useMediaLibraryPermissions } from '../../hooks/useMediaLibraryPermissions';
 import { EmptyAssets } from '../../components/EmptyAssets';
-<<<<<<< HEAD
-=======
-import { useFolderStructure } from '../../hooks/useFolderStructure';
 import { BulkDeleteButton } from './components/BulkDeleteButton';
 import { Filters } from './components/Filters';
 import { Header } from './components/Header';
->>>>>>> c105fd82
 
 const BoxWithHeight = styled(Box)`
   height: ${32 / 16}rem;
@@ -115,13 +111,7 @@
   const assets = assetsData?.results;
   const assetCount = assets?.length ?? 0;
 
-<<<<<<< HEAD
-  const isNestedFolder = !!query?.folder;
   const isLoading = foldersLoading || permissionsLoading || assetsLoading;
-=======
-  const isLoading =
-    foldersLoading || folderStructureIsLoading || permissionsLoading || assetsLoading;
->>>>>>> c105fd82
 
   return (
     <Layout>
