--- conflicted
+++ resolved
@@ -127,16 +127,13 @@
   "tabs.title": "How do you want to upload your assets?",
   "window.confirm.close-modal.file": "Are you sure? Your changes will be lost.",
   "window.confirm.close-modal.files": "Are you sure? You have some files that have not been uploaded yet.",
-<<<<<<< HEAD
   "config.back": "Back",
   "config.subtitle": "Define the view settings of the media library.",
   "config.entries.title": "Entries per page",
   "config.sort.title": "Default sort order",
   "config.entries.note": "Number of assets displayed by default in the Media Library",
   "config.note": "Note: You can override this value in the media library.",
-  "config.popUpWarning.warning.updateAllSettings": "This will modify all your settings"
-=======
+  "config.popUpWarning.warning.updateAllSettings": "This will modify all your settings",
   "view-switch.list": "List View",
   "view-switch.grid": "Grid View"
->>>>>>> 3b576487
 }