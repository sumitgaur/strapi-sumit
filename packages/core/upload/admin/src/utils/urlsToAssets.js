import axios from 'axios';
import { AssetSource } from '../constants';
import { typeFromMime } from './typeFromMime';

<<<<<<< HEAD
function getFilenameFromURL(url) {
  return new URL(url).pathname.split('/').pop();
}

export const urlsToAssets = async urls => {
  const assetPromises = urls.map(url =>
=======
export const urlsToAssets = async (urls) => {
  const assetPromises = urls.map((url) =>
>>>>>>> b5cfd21b
    axios
      .get(url, {
        responseType: 'blob',
        timeout: 60000,
      })
<<<<<<< HEAD
      .then(res => {
        const loadedFile = new File([res.data], getFilenameFromURL(res.config.url), {
=======
      .then((res) => {
        const loadedFile = new File([res.data], res.config.url, {
>>>>>>> b5cfd21b
          type: res.headers['content-type'],
        });

        return {
          name: loadedFile.name,
          url: res.config.url,
          mime: res.headers['content-type'],
          rawFile: loadedFile,
        };
      })
  );
  // Retrieve the assets metadata
  const assetsResults = await Promise.all(assetPromises);

  const assets = assetsResults.map((fullFilledAsset) => ({
    source: AssetSource.Url,
    name: fullFilledAsset.name,
    type: typeFromMime(fullFilledAsset.mime),
    url: fullFilledAsset.url,
    ext: fullFilledAsset.url.split('.').pop(),
    mime: fullFilledAsset.mime,
    rawFile: fullFilledAsset.rawFile,
  }));

  return assets;
};<|MERGE_RESOLUTION|>--- conflicted
+++ resolved
@@ -2,29 +2,19 @@
 import { AssetSource } from '../constants';
 import { typeFromMime } from './typeFromMime';
 
-<<<<<<< HEAD
 function getFilenameFromURL(url) {
   return new URL(url).pathname.split('/').pop();
 }
 
-export const urlsToAssets = async urls => {
-  const assetPromises = urls.map(url =>
-=======
 export const urlsToAssets = async (urls) => {
   const assetPromises = urls.map((url) =>
->>>>>>> b5cfd21b
     axios
       .get(url, {
         responseType: 'blob',
         timeout: 60000,
       })
-<<<<<<< HEAD
-      .then(res => {
+      .then((res) => {
         const loadedFile = new File([res.data], getFilenameFromURL(res.config.url), {
-=======
-      .then((res) => {
-        const loadedFile = new File([res.data], res.config.url, {
->>>>>>> b5cfd21b
           type: res.headers['content-type'],
         });
 
