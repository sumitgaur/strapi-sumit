'use strict';

/**
 * Upload.js service
 *
 * @description: A set of functions similar to controller's actions to avoid code duplication.
 */

const os = require('os');
const path = require('path');
const crypto = require('crypto');
const fs = require('fs');
const fse = require('fs-extra');
const _ = require('lodash');
const { extension } = require('mime-types');
const {
  sanitize,
  nameToSlug,
  contentTypes: contentTypesUtils,
  webhook: webhookUtils,
} = require('@strapi/utils');
const { NotFoundError } = require('@strapi/utils').errors;

const { MEDIA_UPDATE, MEDIA_CREATE, MEDIA_DELETE } = webhookUtils.webhookEvents;

const { ApplicationError } = require('@strapi/utils/lib/errors');
const { FILE_MODEL_UID } = require('../constants');
const { getService } = require('../utils');
const { bytesToKbytes } = require('../utils/file');

const { UPDATED_BY_ATTRIBUTE, CREATED_BY_ATTRIBUTE } = contentTypesUtils.constants;

const randomSuffix = () => crypto.randomBytes(5).toString('hex');

const generateFileName = (name) => {
  const baseName = nameToSlug(name, { separator: '_', lowercase: false });

  return `${baseName}_${randomSuffix()}`;
};

const sendMediaMetrics = (data) => {
  if (_.has(data, 'caption') && !_.isEmpty(data.caption)) {
    strapi.telemetry.send('didSaveMediaWithCaption');
  }

  if (_.has(data, 'alternativeText') && !_.isEmpty(data.alternativeText)) {
    strapi.telemetry.send('didSaveMediaWithAlternativeText');
  }
};

const createAndAssignTmpWorkingDirectoryToFiles = async (files) => {
  const tmpWorkingDirectory = await fse.mkdtemp(path.join(os.tmpdir(), 'strapi-upload-'));

<<<<<<< HEAD
  Array.isArray(files)
    ? files.forEach((file) => (file.tmpWorkingDirectory = tmpWorkingDirectory))
    : (files.tmpWorkingDirectory = tmpWorkingDirectory);
=======
  if (Array.isArray(files)) {
    files.forEach((file) => {
      file.tmpWorkingDirectory = tmpWorkingDirectory;
    });
  } else {
    files.tmpWorkingDirectory = tmpWorkingDirectory;
  }
>>>>>>> fc863acc

  return tmpWorkingDirectory;
};

module.exports = ({ strapi }) => ({
  async emitEvent(event, data) {
    const modelDef = strapi.getModel(FILE_MODEL_UID);
    const sanitizedData = await sanitize.sanitizers.defaultSanitizeOutput(modelDef, data);

    strapi.eventHub.emit(event, { media: sanitizedData });
  },

  async formatFileInfo({ filename, type, size }, fileInfo = {}, metas = {}) {
    const fileService = getService('file');

    let ext = path.extname(filename);
    if (!ext) {
      ext = `.${extension(type)}`;
    }
    const basename = path.basename(fileInfo.name || filename, ext);
    const usedName = fileInfo.name || filename;

    const entity = {
      name: usedName,
      alternativeText: fileInfo.alternativeText,
      caption: fileInfo.caption,
      folder: fileInfo.folder,
      folderPath: await fileService.getFolderPath(fileInfo.folder),
      hash: generateFileName(basename),
      ext,
      mime: type,
      size: bytesToKbytes(size),
    };

    const { refId, ref, field } = metas;

    if (refId && ref && field) {
      entity.related = [
        {
          id: refId,
          __type: ref,
          __pivot: { field },
        },
      ];
    }

    if (metas.path) {
      entity.path = metas.path;
    }

    if (metas.tmpWorkingDirectory) {
      entity.tmpWorkingDirectory = metas.tmpWorkingDirectory;
    }

    return entity;
  },

  async enhanceAndValidateFile(file, fileInfo = {}, metas = {}) {
    const currentFile = await this.formatFileInfo(
      {
        filename: file.name,
        type: file.type,
        size: file.size,
      },
      fileInfo,
      {
        ...metas,
        tmpWorkingDirectory: file.tmpWorkingDirectory,
      }
    );
    currentFile.getStream = () => fs.createReadStream(file.path);

    const { optimize, isImage, isFaultyImage, isOptimizableImage } = strapi
      .plugin('upload')
      .service('image-manipulation');

    if (await isImage(currentFile)) {
      if (await isFaultyImage(currentFile)) {
        throw new ApplicationError('File is not a valid image');
      }
      if (await isOptimizableImage(currentFile)) {
        return optimize(currentFile);
      }
    }
    return currentFile;
  },

  // TODO V5: remove enhanceFile
  async enhanceFile(file, fileInfo = {}, metas = {}) {
    process.emitWarning(
      '[deprecated] In future versions, `enhanceFile` will be removed. Replace it with `enhanceAndValidateFile` instead.'
    );
    return this.enhanceAndValidateFile(file, fileInfo, metas);
  },

  async upload({ data, files }, { user } = {}) {
    // create temporary folder to store files for stream manipulation
    const tmpWorkingDirectory = await createAndAssignTmpWorkingDirectoryToFiles(files);

    let uploadedFiles = [];

    try {
      const { fileInfo, ...metas } = data;

      const fileArray = Array.isArray(files) ? files : [files];
      const fileInfoArray = Array.isArray(fileInfo) ? fileInfo : [fileInfo];

      const doUpload = async (file, fileInfo) => {
        const fileData = await this.enhanceAndValidateFile(file, fileInfo, metas);
        return this.uploadFileAndPersist(fileData, { user });
      };

      uploadedFiles = await Promise.all(
        fileArray.map((file, idx) => doUpload(file, fileInfoArray[idx] || {}))
      );
    } finally {
      // delete temporary folder
      await fse.remove(tmpWorkingDirectory);
    }

    return uploadedFiles;
  },

  /**
   * When uploading an image, an additional thubmnail is generated.
   * Also, if there are responsive formats defined, another set of images will be generated too.
   *
   * @param {*} fileData
   */
  async uploadImage(fileData) {
    const { getDimensions, generateThumbnail, generateResponsiveFormats, isOptimizableImage } =
      getService('image-manipulation');

    // Store width and height of the original image
    const { width, height } = await getDimensions(fileData);

    // Make sure this is assigned before calling any upload
    // That way it can mutate the width and height
    _.assign(fileData, {
      width,
      height,
    });

    // For performance reasons, all uploads are wrapped in a single Promise.all
    const uploadThumbnail = async (thumbnailFile) => {
      await getService('provider').upload(thumbnailFile);
      _.set(fileData, 'formats.thumbnail', thumbnailFile);
    };

    const uploadResponsiveFormat = async (format) => {
      const { key, file } = format;
      await getService('provider').upload(file);
      _.set(fileData, ['formats', key], file);
    };

    const uploadPromises = [];

    // Upload image
    uploadPromises.push(getService('provider').upload(fileData));

    // Generate & Upload thumbnail and responsive formats
    if (await isOptimizableImage(fileData)) {
      const thumbnailFile = await generateThumbnail(fileData);
      if (thumbnailFile) {
        uploadPromises.push(uploadThumbnail(thumbnailFile));
      }

      const formats = await generateResponsiveFormats(fileData);
      if (Array.isArray(formats) && formats.length > 0) {
        for (const format of formats) {
          if (!format) continue;
          uploadPromises.push(uploadResponsiveFormat(format));
        }
      }
    }
    // Wait for all uploads to finish
    await Promise.all(uploadPromises);
  },

  /**
   * Upload a file. If it is an image it will generate a thumbnail
   * and responsive formats (if enabled).
   */
  async uploadFileAndPersist(fileData, { user } = {}) {
    const config = strapi.config.get('plugin.upload');

    const { isImage } = getService('image-manipulation');

    if (await isImage(fileData)) {
      await this.uploadImage(fileData);
    } else {
      await getService('provider').upload(fileData);
    }

    _.set(fileData, 'provider', config.provider);

    // Persist file(s)
    return this.add(fileData, { user });
  },

  async updateFileInfo(id, { name, alternativeText, caption, folder }, { user } = {}) {
    const dbFile = await this.findOne(id);

    if (!dbFile) {
      throw new NotFoundError();
    }

    const fileService = getService('file');

    const newName = _.isNil(name) ? dbFile.name : name;
    const newInfos = {
      name: newName,
      alternativeText: _.isNil(alternativeText) ? dbFile.alternativeText : alternativeText,
      caption: _.isNil(caption) ? dbFile.caption : caption,
      folder: _.isUndefined(folder) ? dbFile.folder : folder,
      folderPath: _.isUndefined(folder) ? dbFile.path : await fileService.getFolderPath(folder),
    };

    return this.update(id, newInfos, { user });
  },

  async replace(id, { data, file }, { user } = {}) {
    const config = strapi.config.get('plugin.upload');

    const { isImage } = getService('image-manipulation');

    const dbFile = await this.findOne(id);
    if (!dbFile) {
      throw new NotFoundError();
    }

    // create temporary folder to store files for stream manipulation
    const tmpWorkingDirectory = await createAndAssignTmpWorkingDirectoryToFiles(file);

    let fileData;

    try {
      const { fileInfo } = data;
      fileData = await this.enhanceAndValidateFile(file, fileInfo);

      // keep a constant hash and extension so the file url doesn't change when the file is replaced
      _.assign(fileData, {
        hash: dbFile.hash,
        ext: dbFile.ext,
      });

      // execute delete function of the provider
      if (dbFile.provider === config.provider) {
        await strapi.plugin('upload').provider.delete(dbFile);

        if (dbFile.formats) {
          await Promise.all(
            Object.keys(dbFile.formats).map((key) => {
              return strapi.plugin('upload').provider.delete(dbFile.formats[key]);
            })
          );
        }
      }

      // clear old formats
      _.set(fileData, 'formats', {});

      if (await isImage(fileData)) {
        await this.uploadImage(fileData);
      } else {
        await getService('provider').upload(fileData);
      }

      _.set(fileData, 'provider', config.provider);
    } finally {
      // delete temporary folder
      await fse.remove(tmpWorkingDirectory);
    }

    return this.update(id, fileData, { user });
  },

  async update(id, values, { user } = {}) {
    const fileValues = { ...values };
    if (user) {
      fileValues[UPDATED_BY_ATTRIBUTE] = user.id;
    }
    sendMediaMetrics(fileValues);

    const res = await strapi.entityService.update(FILE_MODEL_UID, id, { data: fileValues });

    await this.emitEvent(MEDIA_UPDATE, res);

    return res;
  },

  async add(values, { user } = {}) {
    const fileValues = { ...values };
    if (user) {
      fileValues[UPDATED_BY_ATTRIBUTE] = user.id;
      fileValues[CREATED_BY_ATTRIBUTE] = user.id;
    }
    sendMediaMetrics(fileValues);

    const res = await strapi.query(FILE_MODEL_UID).create({ data: fileValues });

    await this.emitEvent(MEDIA_CREATE, res);

    return res;
  },

  findOne(id, populate) {
    return strapi.entityService.findOne(FILE_MODEL_UID, id, { populate });
  },

  findMany(query) {
    return strapi.entityService.findMany(FILE_MODEL_UID, query);
  },

  findPage(query) {
    return strapi.entityService.findPage(FILE_MODEL_UID, query);
  },

  async remove(file) {
    const config = strapi.config.get('plugin.upload');

    // execute delete function of the provider
    if (file.provider === config.provider) {
      await strapi.plugin('upload').provider.delete(file);

      if (file.formats) {
        await Promise.all(
          Object.keys(file.formats).map((key) => {
            return strapi.plugin('upload').provider.delete(file.formats[key]);
          })
        );
      }
    }

    const media = await strapi.query(FILE_MODEL_UID).findOne({
      where: { id: file.id },
    });

    await this.emitEvent(MEDIA_DELETE, media);

    return strapi.query(FILE_MODEL_UID).delete({ where: { id: file.id } });
  },

  async uploadToEntity(params, files) {
    const { id, model, field } = params;

    // create temporary folder to store files for stream manipulation
    const tmpWorkingDirectory = await createAndAssignTmpWorkingDirectoryToFiles(files);

    const arr = Array.isArray(files) ? files : [files];

    const apiUploadFolderService = getService('api-upload-folder');

    const apiUploadFolder = await apiUploadFolderService.getAPIUploadFolder();

    try {
      const enhancedFiles = await Promise.all(
        arr.map((file) => {
<<<<<<< HEAD
          return this.enhanceFile(
=======
          return this.enhanceAndValidateFile(
>>>>>>> fc863acc
            file,
            { folder: apiUploadFolder.id },
            {
              refId: id,
              ref: model,
              field,
            }
          );
        })
      );

      await Promise.all(enhancedFiles.map((file) => this.uploadFileAndPersist(file)));
    } finally {
      // delete temporary folder
      await fse.remove(tmpWorkingDirectory);
    }
  },

  getSettings() {
    return strapi.store({ type: 'plugin', name: 'upload', key: 'settings' }).get();
  },

  setSettings(value) {
    if (value.responsiveDimensions === true) {
      strapi.telemetry.send('didEnableResponsiveDimensions');
    } else {
      strapi.telemetry.send('didDisableResponsiveDimensions');
    }

    return strapi.store({ type: 'plugin', name: 'upload', key: 'settings' }).set({ value });
  },
});<|MERGE_RESOLUTION|>--- conflicted
+++ resolved
@@ -51,11 +51,6 @@
 const createAndAssignTmpWorkingDirectoryToFiles = async (files) => {
   const tmpWorkingDirectory = await fse.mkdtemp(path.join(os.tmpdir(), 'strapi-upload-'));
 
-<<<<<<< HEAD
-  Array.isArray(files)
-    ? files.forEach((file) => (file.tmpWorkingDirectory = tmpWorkingDirectory))
-    : (files.tmpWorkingDirectory = tmpWorkingDirectory);
-=======
   if (Array.isArray(files)) {
     files.forEach((file) => {
       file.tmpWorkingDirectory = tmpWorkingDirectory;
@@ -63,7 +58,6 @@
   } else {
     files.tmpWorkingDirectory = tmpWorkingDirectory;
   }
->>>>>>> fc863acc
 
   return tmpWorkingDirectory;
 };
@@ -422,11 +416,7 @@
     try {
       const enhancedFiles = await Promise.all(
         arr.map((file) => {
-<<<<<<< HEAD
-          return this.enhanceFile(
-=======
           return this.enhanceAndValidateFile(
->>>>>>> fc863acc
             file,
             { folder: apiUploadFolder.id },
             {
