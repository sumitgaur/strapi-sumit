import * as React from 'react';

import {
  Button,
  Flex,
  Table as TableCompo,
  Typography,
  BaseCheckbox,
  BaseCheckboxProps,
  IconButton,
  Th,
  Thead,
  Tooltip,
  Tr,
  VisuallyHidden,
  TableProps as DSTableProps,
} from '@strapi/design-system';
<<<<<<< HEAD
import { Trash } from '@strapi/icons';
import { Data } from '@strapi/types';
=======
import { CarretDown, Trash } from '@strapi/icons';
import { Entity } from '@strapi/types';
>>>>>>> 2363945b
import { useIntl } from 'react-intl';
import styled from 'styled-components';

import { useTracking } from '../features/Tracking';
import { useQueryParams } from '../hooks/useQueryParams';

import { ConfirmDialog } from './ConfirmDialog';
import { EmptyBodyTable, EmptyBodyTableProps } from './EmptyBodyTable';

interface TableProps<
  TRows extends { id: Data.ID } = { id: Data.ID },
  THeader extends TableHeader = TableHeader
> extends Pick<EmptyBodyTableProps, 'action'>,
    Pick<DSTableProps, 'footer'> {
  children?: React.ReactNode;
  contentType: string;
  components?: {
    ConfirmDialogDeleteAll?: React.ElementType;
    ConfirmDialogDelete?: React.ElementType;
  };
  headers?: TableHeadProps<THeader>['headers'];
  isLoading?: boolean;
  onConfirmDeleteAll?: (ids: Array<TRows['id']>) => Promise<void>;
  onConfirmDelete?: (id: TRows['id']) => Promise<void>;
  rows?: Array<TRows>;
  withBulkActions?: boolean;
  withMainAction?: boolean;
  renderBulkActionsBar?: (props: {
    selectedEntries: Array<string | number>;
    clearSelectedEntries: () => void;
  }) => React.ReactNode;
}

interface TableRowProps<
  TRows extends { id: Data.ID } = { id: Data.ID },
  THeader extends TableHeader = TableHeader
> extends Pick<
      TableProps<TRows, THeader>,
      'withBulkActions' | 'withMainAction' | 'rows' | 'headers'
    >,
    Pick<TableHeadProps<THeader>, 'entriesToDelete'> {
  onClickDelete: (id: TRows['id']) => void;
  onSelectRow: (row: { name: TRows['id']; value: boolean }) => void;
}

/**
 * @deprecated
 * This component will be replaced by packages/core/helper-plugin/src/components/Table
 * in the next major release.
 */
const Table = ({
  action,
  children,
  contentType,
  components,
  footer,
  headers = [],
  isLoading = false,
  onConfirmDeleteAll,
  onConfirmDelete,
  rows = [],
  withBulkActions = false,
  withMainAction = false,
  renderBulkActionsBar,
  ...rest
}: TableProps) => {
  const [selectedEntries, setSelectedEntries] = React.useState<Array<number | string>>([]);
  const [showConfirmDeleteAll, setShowConfirmDeleteAll] = React.useState(false);
  const [showConfirmDelete, setShowConfirmDelete] = React.useState(false);
  const [isConfirmButtonLoading, setIsConfirmButtonLoading] = React.useState(false);
  const [{ query }] = useQueryParams<{ filters: string[] }>();
  const { formatMessage } = useIntl();
  const { trackUsage } = useTracking();
  const ROW_COUNT = rows.length + 1;
  const COL_COUNT = headers.length + (withBulkActions ? 1 : 0) + (withMainAction ? 1 : 0);
  const hasFilters = query?.filters !== undefined;
  const areAllEntriesSelected = selectedEntries.length === rows.length && rows.length > 0;

  const content = hasFilters
    ? formatMessage(
        {
          id: 'content-manager.components.TableEmpty.withFilters',
          defaultMessage: 'There are no {contentType} with the applied filters...',
        },
        { contentType }
      )
    : undefined;

  const handleConfirmDeleteAll = async () => {
    try {
      setIsConfirmButtonLoading(true);
      await onConfirmDeleteAll?.(selectedEntries);
      handleToggleConfirmDeleteAll();
      setSelectedEntries([]);
      setIsConfirmButtonLoading(false);
    } catch (err) {
      setIsConfirmButtonLoading(false);
      handleToggleConfirmDeleteAll();
    }
  };

  const handleConfirmDelete = async () => {
    try {
      setIsConfirmButtonLoading(true);
      // await onConfirmDeleteAll(entriesToDelete);
      await onConfirmDelete?.(selectedEntries[0]);
      handleToggleConfirmDelete();
      setIsConfirmButtonLoading(false);
    } catch (err) {
      setIsConfirmButtonLoading(false);
      handleToggleConfirmDelete();
    }
  };

  const handleSelectAll = () => {
    if (!areAllEntriesSelected) {
      setSelectedEntries(rows.map((row) => row.id));
    } else {
      setSelectedEntries([]);
    }
  };

  const handleToggleConfirmDeleteAll = () => {
    if (!showConfirmDeleteAll) {
      trackUsage('willBulkDeleteEntries');
    }

    setShowConfirmDeleteAll((prev) => !prev);
  };

  const handleToggleConfirmDelete = () => {
    if (showConfirmDelete) {
      setSelectedEntries([]);
    }
    setShowConfirmDelete((prev) => !prev);
  };

  const handleClickDelete: TableRowProps['onClickDelete'] = (id) => {
    setSelectedEntries([id]);

    handleToggleConfirmDelete();
  };

  const handleSelectRow: TableRowProps['onSelectRow'] = ({ name, value }) => {
    setSelectedEntries((prev) => {
      if (value) {
        return prev.concat(name);
      }

      return prev.filter((id) => id !== name);
    });
  };

  const clearSelectedEntries = () => {
    setSelectedEntries([]);
  };

  const ConfirmDeleteAllComponent = components?.ConfirmDialogDeleteAll
    ? components.ConfirmDialogDeleteAll
    : ConfirmDialog;

  const ConfirmDeleteComponent = components?.ConfirmDialogDelete
    ? components.ConfirmDialogDelete
    : ConfirmDialog;

  return (
    <>
      {selectedEntries.length > 0 && (
        <Flex gap={3}>
          <Typography variant="omega" textColor="neutral500">
            {formatMessage(
              {
                id: 'content-manager.components.TableDelete.label',
                defaultMessage: '{number, plural, one {# entry} other {# entries}} selected',
              },
              { number: selectedEntries.length }
            )}
          </Typography>
          {renderBulkActionsBar ? (
            renderBulkActionsBar({ selectedEntries, clearSelectedEntries })
          ) : (
            <Button
              onClick={handleToggleConfirmDeleteAll}
              startIcon={<Trash />}
              size="L"
              variant="danger-light"
            >
              {formatMessage({ id: 'global.delete', defaultMessage: 'Delete' })}
            </Button>
          )}
        </Flex>
      )}
      <TableCompo colCount={COL_COUNT} rowCount={ROW_COUNT} footer={footer}>
        <TableHead
          areAllEntriesSelected={areAllEntriesSelected}
          entriesToDelete={selectedEntries}
          headers={headers}
          onSelectAll={handleSelectAll}
          withMainAction={withMainAction}
          withBulkActions={withBulkActions}
        />
        {!rows.length || isLoading ? (
          <EmptyBodyTable
            colSpan={COL_COUNT}
            content={content}
            isLoading={isLoading}
            action={action}
          />
        ) : (
          React.Children.toArray(children).map((child) =>
            React.cloneElement(child as React.ReactElement, {
              entriesToDelete: selectedEntries,
              onClickDelete: handleClickDelete,
              onSelectRow: handleSelectRow,
              headers,
              rows,
              withBulkActions,
              withMainAction,
              ...rest,
            })
          )
        )}
      </TableCompo>
      <ConfirmDeleteAllComponent
        isConfirmButtonLoading={isConfirmButtonLoading}
        onConfirm={handleConfirmDeleteAll}
        onToggleDialog={handleToggleConfirmDeleteAll}
        isOpen={showConfirmDeleteAll}
      />
      <ConfirmDeleteComponent
        isConfirmButtonLoading={isConfirmButtonLoading}
        onConfirm={handleConfirmDelete}
        onToggleDialog={handleToggleConfirmDelete}
        isOpen={showConfirmDelete}
      />
    </>
  );
};

interface TableHeader {
  fieldSchema?: {
    type: string;
  };
  name: string;
  metadatas: {
    sortable: boolean;
    label: string;
    mainField?: {
      name: string;
    };
  };
}

interface TableHeadProps<THeader extends TableHeader = TableHeader> {
  areAllEntriesSelected?: boolean;
  entriesToDelete?: Array<string | number>;
  headers?: Array<THeader>;
  onSelectAll: BaseCheckboxProps['onChange'];
  withMainAction?: boolean;
  withBulkActions?: boolean;
}

const TableHead = ({
  areAllEntriesSelected = false,
  entriesToDelete = [],
  headers = [],
  onSelectAll,
  withMainAction,
  withBulkActions,
}: TableHeadProps) => {
  const { formatMessage } = useIntl();
  const [{ query }, setQuery] = useQueryParams<{ sort?: string }>();
  const sort = query?.sort ?? '';
  const [sortBy, sortOrder] = sort.split(':');
  const isIndeterminate = !areAllEntriesSelected && entriesToDelete.length > 0;

  return (
    <Thead>
      <Tr>
        {withMainAction && (
          <Th>
            <BaseCheckbox
              aria-label={formatMessage({
                id: 'global.select-all-entries',
                defaultMessage: 'Select all entries',
              })}
              checked={areAllEntriesSelected}
              indeterminate={isIndeterminate}
              onChange={onSelectAll}
            />
          </Th>
        )}
        {headers.map(
          ({ fieldSchema, name, metadatas: { sortable: isSortable, label, mainField } }) => {
            let isSorted = sortBy === name;
            const isUp = sortOrder === 'ASC';

            // relations always have to be sorted by their main field instead of only the
            // attribute name; sortBy e.g. looks like: &sortBy=attributeName[mainField]:ASC
            if (fieldSchema?.type === 'relation' && mainField) {
              isSorted = sortBy === `${name.split('.')[0]}[${mainField.name}]`;
            }

            const sortLabel = formatMessage(
              { id: 'components.TableHeader.sort', defaultMessage: 'Sort on {label}' },
              { label }
            );

            const handleClickSort = (shouldAllowClick = true) => {
              if (isSortable && shouldAllowClick) {
                let nextSort = name;

                // relations always have to be sorted by their main field instead of only the
                // attribute name; nextSort e.g. looks like: &nextSort=attributeName[mainField]:ASC
                if (fieldSchema?.type === 'relation' && mainField) {
                  nextSort = `${name.split('.')[0]}[${mainField.name}]`;
                }

                setQuery({
                  sort: `${nextSort}:${isSorted && sortOrder === 'ASC' ? 'DESC' : 'ASC'}`,
                });
              }
            };

            return (
              <Th
                key={name}
                action={
                  isSorted && (
                    <IconButton
                      label={sortLabel}
                      onClick={() => handleClickSort()}
                      icon={isSorted && <SortIcon isUp={isUp} />}
                      noBorder
                    />
                  )
                }
              >
                <Tooltip label={isSortable ? sortLabel : label}>
                  <Typography
                    as={!isSorted && isSortable ? 'button' : 'span'}
                    textColor="neutral600"
                    onClick={() => handleClickSort(!isSorted)}
                    variant="sigma"
                  >
                    {label}
                  </Typography>
                </Tooltip>
              </Th>
            );
          }
        )}

        {withBulkActions && (
          <Th>
            <VisuallyHidden>
              {formatMessage({
                id: 'global.actions',
                defaultMessage: 'Actions',
              })}
            </VisuallyHidden>
          </Th>
        )}
      </Tr>
    </Thead>
  );
};

const SortIcon = styled(CarretDown)<{
  isUp?: boolean;
}>`
  transform: ${({ isUp = false }) => `rotate(${isUp ? '180' : '0'}deg)`};
`;

export { Table as DynamicTable };
export type { TableProps, TableRowProps, TableHeader, TableHeadProps };<|MERGE_RESOLUTION|>--- conflicted
+++ resolved
@@ -15,13 +15,8 @@
   VisuallyHidden,
   TableProps as DSTableProps,
 } from '@strapi/design-system';
-<<<<<<< HEAD
-import { Trash } from '@strapi/icons';
+import { CarretDown, Trash } from '@strapi/icons';
 import { Data } from '@strapi/types';
-=======
-import { CarretDown, Trash } from '@strapi/icons';
-import { Entity } from '@strapi/types';
->>>>>>> 2363945b
 import { useIntl } from 'react-intl';
 import styled from 'styled-components';
 
