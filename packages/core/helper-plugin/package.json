{
  "name": "@strapi/helper-plugin",
  "version": "4.17.0",
  "description": "Helper for Strapi plugins development",
  "repository": {
    "type": "git",
    "url": "https://github.com/strapi/strapi.git",
    "directory": "packages/core/helper-plugin"
  },
  "license": "SEE LICENSE IN LICENSE",
  "author": {
    "name": "Strapi Solutions SAS",
    "email": "hi@strapi.io",
    "url": "https://strapi.io"
  },
  "maintainers": [
    {
      "name": "Strapi Solutions SAS",
      "email": "hi@strapi.io",
      "url": "https://strapi.io"
    }
  ],
  "exports": {
    ".": {
      "types": "./dist/index.d.ts",
      "import": "./dist/index.mjs",
      "require": "./dist/index.js",
      "source": "./src/index.ts",
      "default": "./dist/index.js"
    },
    "./package.json": "./package.json"
  },
  "main": "./dist/index.js",
  "module": "./dist/index.mjs",
  "source": "./src/index.ts",
  "types": "./dist/index.d.ts",
  "files": [
    "dist"
  ],
  "scripts": {
    "build": "pack-up build",
    "build-storybook": "storybook build",
    "clean": "run -T rimraf ./dist",
    "lint": "run -T eslint . --ext .js,.jsx,.tsx,.ts",
    "storybook": "storybook dev -p 6006",
    "test:front": "run -T jest --config ./jest.config.front.js",
    "test:front:cov": "run -T jest --config ./jest.config.front.js --coverage",
    "test:front:watch": "run -T jest --config ./jest.config.front.js --watchAll",
    "test:ts": "run -T tsc --noEmit",
    "watch": "pack-up watch"
  },
  "dependencies": {
    "axios": "1.6.0",
    "date-fns": "2.30.0",
    "formik": "2.4.0",
    "immer": "9.0.19",
    "lodash": "4.17.21",
    "qs": "6.11.1",
    "react-helmet": "6.1.0",
    "react-intl": "6.4.1",
    "react-query": "3.39.3",
    "react-select": "5.7.0"
  },
  "devDependencies": {
    "@storybook/addon-actions": "7.5.3",
    "@storybook/addon-essentials": "7.5.3",
    "@storybook/addon-links": "7.5.3",
    "@storybook/addon-mdx-gfm": "7.5.3",
    "@storybook/builder-vite": "7.5.3",
    "@storybook/react-vite": "7.5.3",
    "@strapi/admin-test-utils": "4.17.0",
    "@strapi/design-system": "1.14.1",
    "@strapi/icons": "1.14.1",
    "@strapi/pack-up": "4.17.0",
    "@strapi/types": "4.17.0",
    "@testing-library/react": "14.0.0",
    "@testing-library/user-event": "14.4.3",
    "cross-env": "^7.0.3",
    "eslint-config-custom": "4.17.0",
    "eslint-plugin-storybook": "0.6.14",
    "msw": "1.3.0",
    "react": "^18.2.0",
    "react-dom": "^18.2.0",
    "react-router-dom": "5.3.4",
    "rimraf": "3.0.2",
    "storybook": "7.5.3",
    "styled-components": "5.3.3",
<<<<<<< HEAD
    "typescript": "5.3.2",
    "vite": "4.4.9",
=======
    "typescript": "5.2.2",
    "vite": "5.0.11",
>>>>>>> a3690b16
    "yup": "0.32.9"
  },
  "peerDependencies": {
    "@strapi/design-system": "1.14.1",
    "@strapi/icons": "1.14.1",
    "react": "^17.0.0 || ^18.0.0",
    "react-dom": "^17.0.0 || ^18.0.0",
    "react-router-dom": "^5.2.0",
    "styled-components": "^5.2.1"
  },
  "engines": {
    "node": ">=18.0.0 <=20.x.x",
    "npm": ">=6.0.0"
  },
  "nx": {
    "targets": {
      "build": {
        "outputs": [
          "{projectRoot}/build"
        ]
      }
    }
  }
}<|MERGE_RESOLUTION|>--- conflicted
+++ resolved
@@ -85,13 +85,8 @@
     "rimraf": "3.0.2",
     "storybook": "7.5.3",
     "styled-components": "5.3.3",
-<<<<<<< HEAD
     "typescript": "5.3.2",
-    "vite": "4.4.9",
-=======
-    "typescript": "5.2.2",
     "vite": "5.0.11",
->>>>>>> a3690b16
     "yup": "0.32.9"
   },
   "peerDependencies": {
