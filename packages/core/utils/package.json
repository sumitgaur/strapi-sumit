--- conflicted
+++ resolved
@@ -10,21 +10,9 @@
   "bugs": {
     "url": "https://github.com/strapi/strapi/issues"
   },
-<<<<<<< HEAD
-  "main": "./lib",
-  "scripts": {
-    "test:unit": "jest --verbose"
-  },
-  "dependencies": {
-    "@sindresorhus/slugify": "1.1.0",
-    "date-fns": "2.24.0",
-    "lodash": "4.17.21",
-    "yup": "0.32.9"
-=======
   "repository": {
     "type": "git",
     "url": "git://github.com/strapi/strapi.git"
->>>>>>> 314a2952
   },
   "license": "SEE LICENSE IN LICENSE",
   "author": {
@@ -43,6 +31,9 @@
   "directories": {
     "lib": "./lib"
   },
+  "scripts": {
+    "test:unit": "jest --verbose"
+  },
   "dependencies": {
     "@sindresorhus/slugify": "1.1.0",
     "date-fns": "2.24.0",
