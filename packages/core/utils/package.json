--- conflicted
+++ resolved
@@ -55,12 +55,7 @@
     "yup": "0.32.9"
   },
   "devDependencies": {
-<<<<<<< HEAD
-    "@strapi/pack-up": "4.17.1",
-=======
     "@strapi/pack-up": "4.19.0",
-    "@strapi/types": "4.19.0",
->>>>>>> 6a586219
     "@types/koa": "2.13.4",
     "@types/node": "18.18.4",
     "eslint-config-custom": "4.19.0",
