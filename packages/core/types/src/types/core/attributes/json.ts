--- conflicted
+++ resolved
@@ -10,12 +10,6 @@
   Attribute.PrivateOption &
   Attribute.WritableOption &
   Attribute.VisibleOption &
-<<<<<<< HEAD
-  Attribute.DefaultOption<JsonValue>;
-
-export type JsonValue<T extends Utils.JSONValue = Utils.JSONValue> = T;
-=======
   Attribute.DefaultOption<Utils.JSONPrimitive>; // TODO: should be Utils.JSONValue but it breaks the admin build
->>>>>>> 7d13a12c
 
 export type GetJsonValue<T extends Attribute.Attribute> = T extends JSON ? JsonValue : never;