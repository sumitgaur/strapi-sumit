--- conflicted
+++ resolved
@@ -17,17 +17,6 @@
 const storage = new AsyncLocalStorage<Store>();
 
 const transactionCtx = {
-<<<<<<< HEAD
-  async run<TCallback extends Callback>(store: Knex.Transaction, cb: TCallback) {
-    // Check if store already exists
-    const oldStore = storage.getStore();
-
-    return storage.run<ReturnType<TCallback>, void[]>(
-      {
-        trx: store,
-        commitCallbacks: oldStore?.commitCallbacks || [],
-        rollbackCallbacks: oldStore?.rollbackCallbacks || [],
-=======
   async run<TCallback extends Callback>(trx: Knex.Transaction, cb: TCallback) {
     const store = storage.getStore();
     return storage.run<ReturnType<TCallback>, void[]>(
@@ -36,7 +25,6 @@
         // Fill with existing callbacks if nesting transactions
         commitCallbacks: store?.commitCallbacks || [],
         rollbackCallbacks: store?.rollbackCallbacks || [],
->>>>>>> aabbb0b2
       },
       cb
     );
