<<<<<<< HEAD
import type { Struct } from '@strapi/types';

export type RepositoryFactoryMethod<
  TContentType extends Struct.SingleTypeSchema | Struct.CollectionTypeSchema
> = (contentType: TContentType) => any;
=======
import type { Common } from '@strapi/types';

export type RepositoryFactoryMethod = (uid: Common.UID.CollectionType) => any;
>>>>>>> 651a6b8d

export const wrapInTransaction = (fn: (...args: any) => any) => {
  return (...args: any[]) => strapi.db.transaction?.(() => fn(...args));
};<|MERGE_RESOLUTION|>--- conflicted
+++ resolved
@@ -1,14 +1,6 @@
-<<<<<<< HEAD
-import type { Struct } from '@strapi/types';
+import type { UID } from '@strapi/types';
 
-export type RepositoryFactoryMethod<
-  TContentType extends Struct.SingleTypeSchema | Struct.CollectionTypeSchema
-> = (contentType: TContentType) => any;
-=======
-import type { Common } from '@strapi/types';
-
-export type RepositoryFactoryMethod = (uid: Common.UID.CollectionType) => any;
->>>>>>> 651a6b8d
+export type RepositoryFactoryMethod = (uid: UID.CollectionType) => any;
 
 export const wrapInTransaction = (fn: (...args: any) => any) => {
   return (...args: any[]) => strapi.db.transaction?.(() => fn(...args));
