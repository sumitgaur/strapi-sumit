<<<<<<< HEAD
import type { Core } from '@strapi/types';
import _, { PropertyName } from 'lodash';

type Config = Record<string, unknown>;

export default (initialConfig = {}): Core.ConfigProvider => {
=======
import type { ConfigProvider, LoadedStrapi, Strapi } from '@strapi/types';
import { get, set, has, isString, type PropertyName } from 'lodash';

type Config = Record<string, unknown>;

export default (initialConfig = {}, strapi?: Strapi | LoadedStrapi): ConfigProvider => {
>>>>>>> f4394ecc
  const _config: Config = { ...initialConfig }; // not deep clone because it would break some config

  // Accessing model configs with dot (.) was deprecated between v4->v5, but to avoid a major breaking change
  // we will still support certain namespaces, currently only 'plugin.'
  const transformDeprecatedPaths = (path: PropertyName) => {
    if (isString(path) && path.startsWith('plugin.')) {
      const newPath = path.replace('plugin.', 'plugin::');

      // strapi logger may not be loaded yet, so fall back to console
      (strapi?.log?.warn ?? console.warn)(
        `Using dot notation for model config namespaces is deprecated, for example "plugin::myplugin" should be used instead of "plugin.myplugin". Modifying requested path ${path} to ${newPath}`
      );
      return newPath;
    }

    return path;
  };

  return {
    ..._config, // TODO: to remove
    get(path: PropertyName, defaultValue?: unknown) {
      return get(_config, transformDeprecatedPaths(path), defaultValue);
    },
    set(path: PropertyName, val: unknown) {
      set(_config, transformDeprecatedPaths(path), val);
      return this;
    },
    has(path: PropertyName) {
      return has(_config, path);
    },
  };
};<|MERGE_RESOLUTION|>--- conflicted
+++ resolved
@@ -1,18 +1,9 @@
-<<<<<<< HEAD
 import type { Core } from '@strapi/types';
-import _, { PropertyName } from 'lodash';
-
-type Config = Record<string, unknown>;
-
-export default (initialConfig = {}): Core.ConfigProvider => {
-=======
-import type { ConfigProvider, LoadedStrapi, Strapi } from '@strapi/types';
 import { get, set, has, isString, type PropertyName } from 'lodash';
 
 type Config = Record<string, unknown>;
 
-export default (initialConfig = {}, strapi?: Strapi | LoadedStrapi): ConfigProvider => {
->>>>>>> f4394ecc
+export default (initialConfig = {}, strapi?: Core.Strapi | Core.LoadedStrapi): Core.ConfigProvider => {
   const _config: Config = { ...initialConfig }; // not deep clone because it would break some config
 
   // Accessing model configs with dot (.) was deprecated between v4->v5, but to avoid a major breaking change
