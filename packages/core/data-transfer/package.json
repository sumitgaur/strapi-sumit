{
  "name": "@strapi/data-transfer",
  "version": "4.13.7",
  "description": "Data transfer capabilities for Strapi",
  "keywords": [
    "strapi",
    "data",
    "transfer",
    "import",
    "export",
    "backup",
    "restore"
  ],
  "license": "SEE LICENSE IN LICENSE",
  "author": {
    "name": "Strapi Solutions SAS",
    "email": "hi@strapi.io",
    "url": "https://strapi.io"
  },
  "maintainers": [
    {
      "name": "Strapi Solutions SAS",
      "email": "hi@strapi.io",
      "url": "https://strapi.io"
    }
  ],
  "main": "./dist/index.js",
  "types": "./dist/index.d.ts",
  "scripts": {
    "build": "run -T tsc -p tsconfig.build.json",
    "build:ts": "run build",
    "clean": "rimraf ./dist",
    "prepublishOnly": "yarn clean && yarn build",
    "test:unit": "run -T jest",
    "test:unit:watch": "run -T jest --watch",
    "watch": "tsc -p tsconfig.build.json -w --preserveWatchOutput",
    "lint": "run -T eslint ."
  },
  "files": [
    "./dist"
  ],
  "dependencies": {
<<<<<<< HEAD
    "@strapi/logger": "4.13.6",
    "@strapi/strapi": "4.13.6",
    "@strapi/types": "4.13.6",
    "@strapi/utils": "4.13.6",
=======
    "@strapi/logger": "4.13.7",
    "@strapi/strapi": "4.13.7",
>>>>>>> d6668ca2
    "chalk": "4.1.2",
    "cli-table3": "0.6.2",
    "commander": "8.3.0",
    "fs-extra": "10.0.0",
    "inquirer": "8.2.5",
    "lodash": "4.17.21",
    "ora": "5.4.1",
    "resolve-cwd": "3.0.0",
    "semver": "7.5.4",
    "stream-chain": "2.2.5",
    "stream-json": "1.8.0",
    "tar": "6.1.13",
    "tar-stream": "2.2.0",
    "ws": "8.13.0"
  },
  "peerDependencies": {
    "@strapi/strapi": "^4.13.6"
  },
  "devDependencies": {
    "@types/fs-extra": "9.0.13",
    "@types/jest": "29.5.2",
    "@types/koa": "2.13.4",
    "@types/lodash": "^4.14.191",
    "@types/node": "18.11.9",
    "@types/semver": "7.5.0",
    "@types/stream-chain": "2.0.1",
    "@types/stream-json": "1.7.3",
    "@types/tar": "6.1.4",
    "@types/tar-stream": "2.2.2",
    "@types/ws": "^8.5.4",
    "knex": "2.5.0",
    "koa": "2.13.4",
    "rimraf": "3.0.2",
    "typescript": "5.2.2"
  },
  "engines": {
    "node": ">=16.0.0 <=20.x.x",
    "npm": ">=6.0.0"
  }
}<|MERGE_RESOLUTION|>--- conflicted
+++ resolved
@@ -40,15 +40,10 @@
     "./dist"
   ],
   "dependencies": {
-<<<<<<< HEAD
-    "@strapi/logger": "4.13.6",
-    "@strapi/strapi": "4.13.6",
-    "@strapi/types": "4.13.6",
-    "@strapi/utils": "4.13.6",
-=======
     "@strapi/logger": "4.13.7",
     "@strapi/strapi": "4.13.7",
->>>>>>> d6668ca2
+    "@strapi/types": "4.13.7",
+    "@strapi/utils": "4.13.7",
     "chalk": "4.1.2",
     "cli-table3": "0.6.2",
     "commander": "8.3.0",
@@ -65,7 +60,7 @@
     "ws": "8.13.0"
   },
   "peerDependencies": {
-    "@strapi/strapi": "^4.13.6"
+    "@strapi/strapi": "^4.13.7"
   },
   "devDependencies": {
     "@types/fs-extra": "9.0.13",
