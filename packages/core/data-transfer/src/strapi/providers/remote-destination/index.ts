import { WebSocket } from 'ws';
import { v4 } from 'uuid';
import { Writable } from 'stream';
import { once } from 'lodash/fp';

import { createDispatcher } from '../utils';

import type { IDestinationProvider, IMetadata, ProviderType, IAsset } from '../../../../types';
import type { client, server } from '../../../../types/remote/protocol';
import type { ILocalStrapiDestinationProviderOptions } from '../local-destination';
import { TRANSFER_PATH } from '../../remote/constants';
import { ProviderTransferError, ProviderValidationError } from '../../../errors/providers';

interface ITransferTokenAuth {
  type: 'token';
  token: string;
}

type WebsocketParams = ConstructorParameters<typeof WebSocket>;
type Address = WebsocketParams[0];
type Options = WebsocketParams[2];

export interface IRemoteStrapiDestinationProviderOptions
  extends Pick<ILocalStrapiDestinationProviderOptions, 'restore' | 'strategy'> {
  url: URL;
  auth?: ITransferTokenAuth;
}

const jsonLength = (obj: object) => Buffer.byteLength(JSON.stringify(obj));

class RemoteStrapiDestinationProvider implements IDestinationProvider {
  name = 'destination::remote-strapi';

  type: ProviderType = 'destination';

  options: IRemoteStrapiDestinationProviderOptions;

  ws: WebSocket | null;

  dispatcher: ReturnType<typeof createDispatcher> | null;

  transferID: string | null;

  constructor(options: IRemoteStrapiDestinationProviderOptions) {
    this.options = options;
    this.ws = null;
    this.dispatcher = null;
    this.transferID = null;
  }

  async initTransfer(): Promise<string> {
    const { strategy, restore } = this.options;

<<<<<<< HEAD
    // Wait for the connection to be made to the server, then init the transfer
    return new Promise<string>((resolve, reject) => {
      this.ws
        ?.once('open', async () => {
          try {
            const query = this.dispatcher?.dispatchCommand({
              command: 'init',
              params: { strategy, restore },
            });

            const res = (await query) as server.Payload<server.InitMessage>;

            if (!res?.transferID) {
              throw new ProviderTransferError('Init failed, invalid response from the server');
            }

            resolve(res.transferID);
          } catch (e: unknown) {
            reject(e);
          }
        })
        .once('error', (message) => {
          reject(message);
        });
=======
    const query = this.dispatcher?.dispatchCommand({
      command: 'init',
      params: { options: { strategy, restore }, transfer: 'push' },
>>>>>>> 2c917f23
    });

    const res = (await query) as server.Payload<server.InitMessage>;
    if (!res?.transferID) {
      throw new ProviderTransferError('Init failed, invalid response from the server');
    }
    return res.transferID;
  }

  #startStepOnce(stage: client.TransferPushStep) {
    return once(() => this.#startStep(stage));
  }

  async #startStep<T extends client.TransferPushStep>(step: T) {
    try {
      await this.dispatcher?.dispatchTransferStep({ action: 'start', step });
    } catch (e) {
      if (e instanceof Error) {
        return e;
      }

      if (typeof e === 'string') {
        return new ProviderTransferError(e);
      }

      return new ProviderTransferError('Unexpected error');
    }

    return null;
  }

  async #endStep<T extends client.TransferPushStep>(step: T) {
    try {
      await this.dispatcher?.dispatchTransferStep({ action: 'end', step });
    } catch (e) {
      if (e instanceof Error) {
        return e;
      }

      if (typeof e === 'string') {
        return new ProviderTransferError(e);
      }

      return new ProviderTransferError('Unexpected error');
    }

    return null;
  }

  async #streamStep<T extends client.TransferPushStep>(
    step: T,
    data: client.GetTransferPushStreamData<T>
  ) {
    try {
      await this.dispatcher?.dispatchTransferStep({ action: 'stream', step, data });
    } catch (e) {
      if (e instanceof Error) {
        return e;
      }

      if (typeof e === 'string') {
        return new ProviderTransferError(e);
      }

      return new ProviderTransferError('Unexpected error');
    }

    return null;
  }

  #writeStream(step: Exclude<client.TransferPushStep, 'assets'>): Writable {
    type Step = typeof step;

    const batchSize = 1024 * 1024; // 1MB;
    const startTransferOnce = this.#startStepOnce(step);

    let batch = [] as client.GetTransferPushStreamData<Step>;

    const batchLength = () => jsonLength(batch);

    return new Writable({
      objectMode: true,

      final: async (callback) => {
        if (batch.length > 0) {
          const streamError = await this.#streamStep(step, batch);

          batch = [];

          if (streamError) {
            return callback(streamError);
          }
        }
        const e = await this.#endStep(step);

        callback(e);
      },

      write: async (chunk, _encoding, callback) => {
        const startError = await startTransferOnce();
        if (startError) {
          return callback(startError);
        }

        batch.push(chunk);

        if (batchLength() >= batchSize) {
          const streamError = await this.#streamStep(step, batch);

          batch = [];

          if (streamError) {
            return callback(streamError);
          }
        }

        callback();
      },
    });
  }

  async #connectToWebsocket(address: Address, options?: Options): Promise<WebSocket> {
    return new Promise((resolve, reject) => {
      const server = new WebSocket(address, options);
      server.once('open', () => {
        resolve(server);
      });

      server.once('error', (err) => {
        reject(
          new ProviderTransferError(err.message, {
            details: {
              error: err.message,
            },
          })
        );
      });
    });
  }

  async bootstrap(): Promise<void> {
    const { url, auth } = this.options;
    const validProtocols = ['https:', 'http:'];

    let ws: WebSocket;

    if (!validProtocols.includes(url.protocol)) {
      throw new ProviderValidationError(`Invalid protocol "${url.protocol}"`, {
        check: 'url',
        details: {
          protocol: url.protocol,
          validProtocols,
        },
      });
    }
    const wsProtocol = url.protocol === 'https:' ? 'wss:' : 'ws:';
    const wsUrl = `${wsProtocol}//${url.host}${url.pathname}${TRANSFER_PATH}/push`;

    // No auth defined, trying public access for transfer
    if (!auth) {
      ws = await this.#connectToWebsocket(wsUrl);
    }

    // Common token auth, this should be the main auth method
    else if (auth.type === 'token') {
      const headers = { Authorization: `Bearer ${auth.token}` };
      ws = await this.#connectToWebsocket(wsUrl, { headers });
    }

    // Invalid auth method provided
    else {
      throw new ProviderValidationError('Auth method not available', {
        check: 'auth.type',
        details: {
          auth: auth.type,
        },
      });
    }

    this.ws = ws;
    this.dispatcher = createDispatcher(this.ws);

    this.transferID = await this.initTransfer();

    this.dispatcher.setTransferProperties({ id: this.transferID, kind: 'push' });

    await this.dispatcher.dispatchTransferAction('bootstrap');
  }

  async close() {
    // Gracefully close the remote transfer process
    if (this.transferID && this.dispatcher) {
      await this.dispatcher.dispatchTransferAction('close');

      await this.dispatcher.dispatchCommand({
        command: 'end',
        params: { transferID: this.transferID },
      });
    }

    await new Promise<void>((resolve) => {
      const { ws } = this;

      if (!ws || ws.CLOSED) {
        resolve();
        return;
      }

      ws.on('close', () => resolve()).close();
    });
  }

  getMetadata() {
    return this.dispatcher?.dispatchTransferAction<IMetadata>('getMetadata') ?? null;
  }

  async beforeTransfer() {
    await this.dispatcher?.dispatchTransferAction('beforeTransfer');
  }

  async rollback() {
    await this.dispatcher?.dispatchTransferAction('rollback');
  }

  getSchemas(): Promise<Strapi.Schemas | null> {
    if (!this.dispatcher) {
      return Promise.resolve(null);
    }

    return this.dispatcher.dispatchTransferAction<Strapi.Schemas>('getSchemas');
  }

  createEntitiesWriteStream(): Writable {
    return this.#writeStream('entities');
  }

  createLinksWriteStream(): Writable {
    return this.#writeStream('links');
  }

  createConfigurationWriteStream(): Writable {
    return this.#writeStream('configuration');
  }

  createAssetsWriteStream(): Writable | Promise<Writable> {
    let batch: client.TransferAssetFlow[] = [];
    let hasStarted = false;

    const batchSize = 1024 * 1024; // 1MB;
    const batchLength = () => {
      return batch.reduce(
        (acc, chunk) => (chunk.action === 'stream' ? acc + chunk.data.byteLength : acc),
        0
      );
    };
    const startAssetsTransferOnce = this.#startStepOnce('assets');

    const flush = async () => {
      const streamError = await this.#streamStep('assets', batch);
      batch = [];
      return streamError;
    };

    const safePush = async (chunk: client.TransferAssetFlow) => {
      batch.push(chunk);

      if (batchLength() >= batchSize) {
        const streamError = await flush();
        if (streamError) {
          throw streamError;
        }
      }
    };

    return new Writable({
      objectMode: true,
      final: async (callback) => {
        if (batch.length > 0) {
          await flush();
        }

        if (hasStarted) {
          await this.#streamStep('assets', null);

          const endStepError = await this.#endStep('assets');

          if (endStepError) {
            return callback(endStepError);
          }
        }

        return callback(null);
      },

      async write(asset: IAsset, _encoding, callback) {
        const startError = await startAssetsTransferOnce();

        if (startError) {
          return callback(startError);
        }

        hasStarted = true;

        const assetID = v4();
        const { filename, filepath, stats, stream } = asset;

        try {
          await safePush({
            action: 'start',
            assetID,
            data: { filename, filepath, stats },
          });

          for await (const chunk of stream) {
            await safePush({ action: 'stream', assetID, data: chunk });
          }

          await safePush({ action: 'end', assetID });

          callback();
        } catch (error) {
          if (error instanceof Error) {
            callback(error);
          }
        }
      },
    });
  }
}

export const createRemoteStrapiDestinationProvider = (
  options: IRemoteStrapiDestinationProviderOptions
) => {
  return new RemoteStrapiDestinationProvider(options);
};<|MERGE_RESOLUTION|>--- conflicted
+++ resolved
@@ -51,36 +51,9 @@
   async initTransfer(): Promise<string> {
     const { strategy, restore } = this.options;
 
-<<<<<<< HEAD
-    // Wait for the connection to be made to the server, then init the transfer
-    return new Promise<string>((resolve, reject) => {
-      this.ws
-        ?.once('open', async () => {
-          try {
-            const query = this.dispatcher?.dispatchCommand({
-              command: 'init',
-              params: { strategy, restore },
-            });
-
-            const res = (await query) as server.Payload<server.InitMessage>;
-
-            if (!res?.transferID) {
-              throw new ProviderTransferError('Init failed, invalid response from the server');
-            }
-
-            resolve(res.transferID);
-          } catch (e: unknown) {
-            reject(e);
-          }
-        })
-        .once('error', (message) => {
-          reject(message);
-        });
-=======
     const query = this.dispatcher?.dispatchCommand({
       command: 'init',
       params: { options: { strategy, restore }, transfer: 'push' },
->>>>>>> 2c917f23
     });
 
     const res = (await query) as server.Payload<server.InitMessage>;
