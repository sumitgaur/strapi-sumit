--- conflicted
+++ resolved
@@ -7,14 +7,8 @@
 /**
  * `$ strapi plugin:build`
  */
-<<<<<<< HEAD
-const command: StrapiCommand = () => {
+const command: StrapiCommand = ({ ctx }) => {
   return createCommand('plugin:build')
-=======
-const command: StrapiCommand = ({ command, ctx }) => {
-  command
-    .command('plugin:build')
->>>>>>> 762abbf7
     .description('Bundle your strapi plugin for publishing.')
     .addOption(forceOption)
     .option('-d, --debug', 'Enable debugging mode with verbose logs', false)
