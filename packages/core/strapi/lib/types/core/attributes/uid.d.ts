--- conflicted
+++ resolved
@@ -9,34 +9,6 @@
 }
 
 export interface UIDProperties<
-<<<<<<< HEAD
-  // Own Schema Reference
-  T extends Common.UID.Schema,
-  // Target attribute
-  U extends TargetAttributeByUID<T>,
-  // UID options
-  S extends UIDOptions = UIDOptions
-> {
-  targetField: U;
-  options: UIDOptions & S;
-}
-
-export interface GenericUIDProperties<S extends UIDOptions = UIDOptions> {
-  targetField?: string;
-  options: UIDOptions & S;
-}
-
-export type UID<
-  // Own Schema Reference
-  T extends Common.UID.Schema | undefined = undefined,
-  // Target attribute
-  U extends TargetAttributeByUID<T> = TargetAttributeByUID<T>,
-  // UID options
-  S extends UIDOptions = UIDOptions
-> = Attribute.Attribute<'uid'> &
-  // Properties
-  (T extends Common.UID.Schema ? UIDProperties<T, U, S> : GenericUIDProperties<S>) &
-=======
   TOrigin extends Common.UID.Schema,
   TTargetAttribute extends AllowedTargetAttributes<TOrigin>,
   TOptions extends UIDOptions = UIDOptions
@@ -59,7 +31,6 @@
   (TOrigin extends Common.UID.Schema
     ? UIDProperties<TOrigin, TTargetAttribute, TOptions>
     : GenericUIDProperties<TOptions>) &
->>>>>>> 595a4c88
   // Options
   Attribute.ConfigurableOption &
   Attribute.DefaultOption<UIDValue> &
@@ -67,15 +38,6 @@
   Attribute.PrivateOption &
   Attribute.RequiredOption;
 
-<<<<<<< HEAD
-type TargetAttributeByUID<T extends Common.UID.Schema | undefined> = T extends Common.UID.Schema
-  ? Utils.Guard.Never<Attribute.GetKeysByType<T, 'string' | 'text'>, string>
-  : never;
-
-export type UIDValue = string;
-
-export type GetUIDValue<T extends Attribute.Attribute> = T extends UID<infer _U, infer _P>
-=======
 type AllowedTargetAttributes<TOrigin extends Common.UID.Schema | undefined> =
   TOrigin extends Common.UID.Schema
     ? Utils.Guard.Never<Attribute.GetKeysByType<TOrigin, 'string' | 'text'>, string>
@@ -87,6 +49,5 @@
   infer _TOrigin,
   infer _TTargetAttribute
 >
->>>>>>> 595a4c88
   ? UIDValue
   : never;