import { Database } from '@strapi/database';

import type { Shared } from '@strapi/strapi';
import type { GenericController } from '../../../core-api/controller';
import type { GenericService } from '../../../core-api/service';

// TODO move custom fields types to a separate file
interface CustomFieldServerOptions {
  /**
   * The name of the custom field
   */
  name: string;

  /**
   * The name of the plugin creating the custom field
   */
  plugin?: string;

  /**
   * The existing Strapi data type the custom field uses
   */
  type: string;

  /**
   * Settings for the input size in the Admin UI
   */
  inputSize?: {
    default: 4 | 6 | 8 | 12;
    isResizable: boolean;
  };
}

interface CustomFields {
  register: (customFields: CustomFieldServerOptions[] | CustomFieldServerOptions) => void;
}

/**
 * The Strapi interface implemented by the main Strapi class.
 */
export interface Strapi {
  /**
   * Getter for the Strapi enterprise edition configuration
   */
  readonly EE: any;

  /**
   * Getter for the Strapi configuration container
   */
  readonly config: any;

  /**
   * Getter for the Strapi auth container
   */
  readonly auth: any;

  /**
   * Getter for the Strapi content API container
   */
  readonly contentAPI: any;

  /**
   * Getter for the Strapi sanitizers container
   */
  readonly sanitizers: any;

  /**
   * Getter for the Strapi services container
   *
   * It returns all the registered services
   */
  readonly services: Shared.Services;

  /**
   * Find a service using its unique identifier
   */
  service<T extends GenericService = GenericService>(uid: string): T | undefined;

  /**
   * Getter for the Strapi controllers container
   *
   * It returns all the registered controllers
   */
<<<<<<< HEAD
  readonly controllers: StringMap<GenericController>; // TODO type this better (?)
=======
  readonly controllers: Shared.Controllers;
>>>>>>> 672dfabc

  /**
   * Find a controller using its unique identifier
   */
  controller(uid: string): GenericController | undefined; // TODO type this better (?)

  /**
   * Getter for the Strapi content types container
   *
   * It returns all the registered content types
   */
  readonly contentTypes: any;

  /**
   * Find a content type using its unique identifier
   */
  contentType(uid: string): any;

  /**
   * Getter for the Strapi component container
   *
   * It returns all the registered components
   */
  readonly components: any;

  /**
   * The custom fields registry
   *
   * It returns the custom fields interface
   */
  readonly customFields: CustomFields;

  /**
   * Getter for the Strapi policies container
   *
   * It returns all the registered policies
   */
  readonly policies: any;

  /**
   * Find a policy using its name
   */
  policy(name: string): any;

  /**
   * Getter for the Strapi middlewares container
   *
   * It returns all the registered middlewares
   */
  readonly middlewares: any;

  /**
   * Find a middleware using its name
   */
  middleware(): any;

  /**
   * Getter for the Strapi plugins container
   *
   * It returns all the registered plugins
   */
  readonly plugins: any;

  /**
   * Find a plugin using its name
   */
  plugin(name: string): any;

  /**
   * Getter for the Strapi hooks container
   *
   * It returns all the registered hooks
   */
  readonly hooks: any;

  /**
   * Find a hook using its name
   */
  hook(): any;

  /**
   * Getter for the Strapi APIs container
   *
   * It returns all the registered APIs
   */
  readonly api: any;

  /**
   * Strapi Register Lifecycle.
   *
   * - Load
   *   - The user application
   *   - The plugins
   *   - The admin
   *   - The APIs
   *   - The components
   *   - The middlewares
   *   - The policies
   * - Trigger Strapi internal bootstrap
   * - Create the webhooks runner
   * - Create the internal hooks registry.
   * - Init the telemetry cron job and middleware
   * - Run all the `register` lifecycle methods loaded by the user application or the enabled plugins
   */
  register(): Promise<Strapi>;

  /**
   * Bootstraping phase.
   *
   * - Load all the content types
   * - Initialize the database layer
   * - Initialize the entity service
   * - Run the schemas/database synchronization
   * - Start the webhooks and initializing middlewares and routes
   * - Run all the `bootstrap` lifecycle methods loaded by the
   * user application or the enabled plugins
   */
  bootstrap(): Promise<Strapi>;

  /**
   * Destroy phase
   *
   * - Destroy Strapi server
   * - Run all the `destroy` lifecycle methods loaded by the
   * user application or the enabled plugins
   * - Cleanup the event hub
   * - Gracefully stop the database
   * - Stop the telemetry and cron instance
   * - Cleanup the global scope by removing global.strapi
   */
  destroy(): Promise<void>;

  /**
   * Run all functions registered for a given lifecycle. (Strapi core, user app, plugins)
   */
  runLifecyclesFunctions<T extends Lifecycles[keyof Lifecycles]>(lifecycleName: T): Promise<void>;

  /**
   * Load the application if needed and start the server
   */
  start(): Promise<void>;

  /**
   * Stop the server and provide a custom error and message
   */
  stopWithError<TError = unknown>(error: TError, customMessage?: string): void;

  /**
   * Gracefully stop the server
   * Call the destroy method.
   */
  stop(code?: number): void;

  /**
   * Load the server and the user application.
   * It basically triggers the register and bootstrap phases
   */
  load(): Promise<Strapi>;

  /**
   * Restart the server and reload all the configuration.
   * It re-runs all the lifecycles phases.
   *
   * @example
   * ``` ts
   * setImmediate(() => strapi.reload());
   * ```
   */
  reload(): () => void;

  /**
   * Initialize and start all the webhooks registered in the webhook store
   */
  startWebhooks(): Promise<void>;

  /**
   * Method called when the server is fully initialized and listen to incomming requests.
   * It handles tasks such as logging the startup message
   * or automatically opening the administration panel.
   */
  postListen(): Promise<void>;

  /**
   * Start listening for incomming requests
   */
  listen(): Promise<void | Error>;

  /**
   * Opent he administration panel in a browser if the option is enabled.
   * You can disable it using the admin.autoOpen configuration variable.
   *
   * Note: It only works in development envs.
   */
  openAdmin(options: { isInitialized: boolean }): Promise<void>;

  /**
   * Load the admin panel server logic into the server code and initialize its configuration.
   */
  loadAdmin(): Promise<void>;

  /**
   * Resolve every enabled plugin and load them into the application.
   */
  loadPlugins(): Promise<void>;

  /**
   * Load every global policies in the policies container by
   * reading from the `strapi.dirs.dist.policies` directory.
   */
  loadPolicies(): Promise<void>;

  /**
   * Load every APIs and their components (config, routes, controllers, services,
   * policies, middlewares, content-types) in the API container.
   */
  loadAPIs(): Promise<void>;

  /**
   * Resolve every components in the user application and store them in `strapi.components`
   */
  loadComponents(): Promise<void>;

  /**
   * Load every global and core middlewares in the middlewares container by
   * reading from the `strapi.dirs.dist.middlewares` and internal middlewares directory.
   */
  loadMiddlewares(): Promise<void>;

  /**
   * Load the user application in the server by reading the `src/index.js` file.
   */
  loadApp(): Promise<void>;

  /**
   * Add internal hooks to the hooks container.
   * Those hooks are meant for internal usage and might break in future releases.
   */
  registerInternalHooks(): void;

  /**
   * Find a model (content-type, component) based on its unique identifier.
   */
  getModel(uid: string): any;

  /**
   * Binds database queries for a specific model based on its unique identifier.
   */
  query(uid: string): any;

  /**
   * Main Strapi container holding all the registries and providers (config, content-types, services, policies, etc...)
   */
  container: any;

  /**
   * References to all the directories handled by Strapi
   */
  dirs: StrapiDirectories;

  /**
   * Internal flag used to check if the application has been loaded
   */
  isLoaded: boolean;

  /**
   * Fully reload the application
   */
  reload(): void;

  /**
   * Holds a reference to the Koa application and the http server used by Strapi
   */
  server: any;

  /**
   * Strapi util used to manage application files
   */
  fs: any;

  /**
   * Event hub used to send and receive events from anywhere in the application
   */
  eventHub: any;

  /**
   * Internal util used to log stats and messages on application Startup
   */
  startupLogger: any;

  /**
   * Strapi logger used to send errors, warning or information messages
   */
  log: any;

  /**
   * Used to manage cron within Strapi
   */
  cron: any;

  /**
   * Telemetry util used to collect anonymous data on the application usage
   */
  telemetry: any;

  /**
   * Used to access ctx from anywhere within the Strapi application
   */
  requestContext: any;

  /**
   * Strapi DB layer instance
   */
  db: Database;

  /**
   * Core Store accessor
   */
  store: any;

  /**
   * Entity Validator instance
   */
  entityValidator: any;

  /**
   * Entity Service instance
   */
  entityService: any;
}

export interface Lifecycles {
  REGISTER: 'register';
  BOOTSTRAP: 'bootstrap';
  DESTROY: 'destroy';
}

export interface StrapiDirectories {
  static: {
    public: string;
  };
  app: {
    root: string;
    src: string;
    api: string;
    components: string;
    extensions: string;
    policies: string;
    middlewares: string;
    config: string;
  };
  dist: {
    root: string;
    src: string;
    api: string;
    components: string;
    extensions: string;
    policies: string;
    middlewares: string;
    config: string;
  };
}<|MERGE_RESOLUTION|>--- conflicted
+++ resolved
@@ -3,6 +3,7 @@
 import type { Shared } from '@strapi/strapi';
 import type { GenericController } from '../../../core-api/controller';
 import type { GenericService } from '../../../core-api/service';
+import { UID } from '../common';
 
 // TODO move custom fields types to a separate file
 interface CustomFieldServerOptions {
@@ -80,16 +81,12 @@
    *
    * It returns all the registered controllers
    */
-<<<<<<< HEAD
-  readonly controllers: StringMap<GenericController>; // TODO type this better (?)
-=======
   readonly controllers: Shared.Controllers;
->>>>>>> 672dfabc
 
   /**
    * Find a controller using its unique identifier
    */
-  controller(uid: string): GenericController | undefined; // TODO type this better (?)
+  controller(uid: UID.Controller): GenericController | undefined;
 
   /**
    * Getter for the Strapi content types container
