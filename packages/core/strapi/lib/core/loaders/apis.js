--- conflicted
+++ resolved
@@ -24,26 +24,16 @@
     return;
   }
 
-<<<<<<< HEAD
-  const apisFDs = await fse.readdir(strapi.dirs.dist.api, { withFileTypes: true });
-=======
-  const apisFDs = await (await fse.readdir(strapi.dirs.api, { withFileTypes: true }))
+  const apisFDs = await (await fse.readdir(strapi.dirs.dist.api, { withFileTypes: true }))
     .filter(isDirectory)
     .filter(_.negate(isDotFile));
 
->>>>>>> d3b957e5
   const apis = {};
 
   // only load folders
   for (const apiFD of apisFDs) {
-<<<<<<< HEAD
-    if (apiFD.isDirectory()) {
-      const apiName = normalizeName(apiFD.name);
-      const api = await loadAPI(join(strapi.dirs.dist.api, apiFD.name));
-=======
     const apiName = normalizeName(apiFD.name);
-    const api = await loadAPI(join(strapi.dirs.api, apiFD.name));
->>>>>>> d3b957e5
+    const api = await loadAPI(join(strapi.dirs.dist.api, apiFD.name));
 
     apis[apiName] = api;
   }
