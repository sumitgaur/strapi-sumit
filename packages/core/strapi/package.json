{
  "name": "@strapi/strapi",
<<<<<<< HEAD
  "version": "5.13.0-beta.1",
=======
  "version": "5.13.1",
>>>>>>> fca58d9b
  "description": "An open source headless CMS solution to create and manage your own API. It provides a powerful dashboard and features to make your life easier. Databases supported: MySQL, MariaDB, PostgreSQL, SQLite",
  "keywords": [
    "strapi",
    "cms",
    "cmf",
    "content management system",
    "content management framework",
    "admin panel",
    "dashboard",
    "api",
    "auth",
    "framework",
    "http",
    "json",
    "koa",
    "koajs",
    "mvc",
    "oauth",
    "oauth2",
    "orm",
    "rest",
    "restful",
    "security",
    "jam",
    "jamstack",
    "javascript",
    "headless",
    "MySQL",
    "MariaDB",
    "PostgreSQL",
    "SQLite",
    "graphqL",
    "infrastructure",
    "backend",
    "open source",
    "self hosted",
    "lerna",
    "lernajs",
    "react",
    "reactjs"
  ],
  "homepage": "https://strapi.io",
  "bugs": {
    "url": "https://github.com/strapi/strapi/issues"
  },
  "repository": {
    "type": "git",
    "url": "git://github.com/strapi/strapi.git"
  },
  "license": "SEE LICENSE IN LICENSE",
  "author": {
    "name": "Strapi Solutions SAS",
    "email": "hi@strapi.io",
    "url": "https://strapi.io"
  },
  "maintainers": [
    {
      "name": "Strapi Solutions SAS",
      "email": "hi@strapi.io",
      "url": "https://strapi.io"
    }
  ],
  "exports": {
    ".": {
      "types": "./dist/index.d.ts",
      "source": "./src/index.ts",
      "import": "./dist/index.mjs",
      "require": "./dist/index.js",
      "default": "./dist/index.js"
    },
    "./admin": {
      "types": "./dist/admin.d.ts",
      "source": "./src/admin.ts",
      "import": "./dist/admin.mjs",
      "require": "./dist/admin.js",
      "default": "./dist/admin.js"
    },
    "./admin/test": {
      "types": "./dist/admin-test.d.ts",
      "source": "./src/admin-test.ts",
      "import": "./dist/admin-test.mjs",
      "require": "./dist/admin-test.js",
      "default": "./dist/admin-test.js"
    },
    "./package.json": "./package.json"
  },
  "main": "./dist/index.js",
  "module": "./dist/index.mjs",
  "source": "./src/index.ts",
  "types": "./dist/index.d.ts",
  "bin": "./bin/strapi.js",
  "files": [
    "dist/",
    "bin/",
    "resources/",
    "index.js"
  ],
  "scripts": {
    "build": "run -T npm-run-all clean --parallel build:code build:types",
    "build:code": "run -T  rollup -c",
    "build:types": "run -T tsc -p tsconfig.build.json --emitDeclarationOnly",
    "clean": "run -T rimraf ./dist",
    "lint": "run -T eslint .",
    "test:unit": "run -T jest",
    "test:unit:watch": "run -T jest --watch",
    "watch": "run -T rollup -c -w"
  },
  "dependencies": {
    "@pmmmwh/react-refresh-webpack-plugin": "0.5.15",
<<<<<<< HEAD
    "@strapi/admin": "5.13.0-beta.1",
    "@strapi/cloud-cli": "5.13.0-beta.1",
    "@strapi/content-manager": "5.13.0-beta.1",
    "@strapi/content-releases": "5.13.0-beta.1",
    "@strapi/content-type-builder": "5.13.0-beta.1",
    "@strapi/core": "5.13.0-beta.1",
    "@strapi/data-transfer": "5.13.0-beta.1",
    "@strapi/database": "5.13.0-beta.1",
    "@strapi/email": "5.13.0-beta.1",
    "@strapi/generators": "5.13.0-beta.1",
    "@strapi/i18n": "5.13.0-beta.1",
    "@strapi/logger": "5.13.0-beta.1",
    "@strapi/permissions": "5.13.0-beta.1",
    "@strapi/review-workflows": "5.13.0-beta.1",
    "@strapi/types": "5.13.0-beta.1",
    "@strapi/typescript-utils": "5.13.0-beta.1",
    "@strapi/upload": "5.13.0-beta.1",
    "@strapi/utils": "5.13.0-beta.1",
=======
    "@strapi/admin": "5.13.1",
    "@strapi/cloud-cli": "5.13.1",
    "@strapi/content-manager": "5.13.1",
    "@strapi/content-releases": "5.13.1",
    "@strapi/content-type-builder": "5.13.1",
    "@strapi/core": "5.13.1",
    "@strapi/data-transfer": "5.13.1",
    "@strapi/database": "5.13.1",
    "@strapi/email": "5.13.1",
    "@strapi/generators": "5.13.1",
    "@strapi/i18n": "5.13.1",
    "@strapi/logger": "5.13.1",
    "@strapi/permissions": "5.13.1",
    "@strapi/review-workflows": "5.13.1",
    "@strapi/types": "5.13.1",
    "@strapi/typescript-utils": "5.13.1",
    "@strapi/upload": "5.13.1",
    "@strapi/utils": "5.13.1",
>>>>>>> fca58d9b
    "@types/nodemon": "1.19.6",
    "@vitejs/plugin-react-swc": "3.6.0",
    "boxen": "5.1.2",
    "browserslist": "^4.23.0",
    "browserslist-to-esbuild": "1.2.0",
    "chalk": "4.1.2",
    "chokidar": "3.6.0",
    "ci-info": "3.8.0",
    "cli-progress": "3.12.0",
    "cli-table3": "0.6.5",
    "commander": "8.3.0",
    "concurrently": "8.2.2",
    "copyfiles": "2.4.1",
    "css-loader": "^6.10.0",
    "dotenv": "16.4.5",
    "esbuild-loader": "4.3.0",
    "esbuild-register": "3.5.0",
    "execa": "5.1.1",
    "fork-ts-checker-webpack-plugin": "8.0.0",
    "fs-extra": "11.2.0",
    "get-latest-version": "5.1.0",
    "git-url-parse": "14.0.0",
    "html-webpack-plugin": "5.6.0",
    "inquirer": "8.2.5",
    "lodash": "4.17.21",
    "mini-css-extract-plugin": "2.7.7",
    "nodemon": "3.0.2",
    "ora": "5.4.1",
    "outdent": "0.8.0",
    "pkg-up": "3.1.0",
    "prettier": "3.3.3",
    "react-refresh": "0.14.0",
    "read-pkg-up": "7.0.1",
    "resolve-from": "5.0.0",
    "semver": "7.5.4",
    "style-loader": "3.3.4",
    "typescript": "5.4.4",
    "vite": "5.4.17",
    "webpack": "^5.90.3",
    "webpack-bundle-analyzer": "^4.10.1",
    "webpack-dev-middleware": "6.1.2",
    "webpack-hot-middleware": "2.26.1",
    "yalc": "1.0.0-pre.53",
    "yup": "0.32.9"
  },
  "devDependencies": {
    "@strapi/ts-zen": "^0.2.0",
    "@types/fs-extra": "11.0.4",
    "@types/jest": "29.5.2",
    "@types/lodash": "^4.14.191",
    "@types/node": "18.19.24",
    "@types/webpack-bundle-analyzer": "4.7.0",
    "@types/webpack-hot-middleware": "2.25.9",
<<<<<<< HEAD
    "eslint-config-custom": "5.13.0-beta.1",
    "jest": "29.6.0",
    "react": "18.3.1",
    "react-dom": "18.3.1",
    "tsconfig": "5.13.0-beta.1"
=======
    "eslint-config-custom": "5.13.1",
    "jest": "29.6.0",
    "react": "18.3.1",
    "react-dom": "18.3.1",
    "tsconfig": "5.13.1"
>>>>>>> fca58d9b
  },
  "peerDependencies": {
    "react": "^17.0.0 || ^18.0.0",
    "react-dom": "^17.0.0 || ^18.0.0",
    "react-router-dom": "^6.0.0",
    "styled-components": "^6.0.0"
  },
  "engines": {
    "node": ">=18.0.0 <=22.x.x",
    "npm": ">=6.0.0"
  }
}<|MERGE_RESOLUTION|>--- conflicted
+++ resolved
@@ -1,10 +1,6 @@
 {
   "name": "@strapi/strapi",
-<<<<<<< HEAD
-  "version": "5.13.0-beta.1",
-=======
   "version": "5.13.1",
->>>>>>> fca58d9b
   "description": "An open source headless CMS solution to create and manage your own API. It provides a powerful dashboard and features to make your life easier. Databases supported: MySQL, MariaDB, PostgreSQL, SQLite",
   "keywords": [
     "strapi",
@@ -114,26 +110,6 @@
   },
   "dependencies": {
     "@pmmmwh/react-refresh-webpack-plugin": "0.5.15",
-<<<<<<< HEAD
-    "@strapi/admin": "5.13.0-beta.1",
-    "@strapi/cloud-cli": "5.13.0-beta.1",
-    "@strapi/content-manager": "5.13.0-beta.1",
-    "@strapi/content-releases": "5.13.0-beta.1",
-    "@strapi/content-type-builder": "5.13.0-beta.1",
-    "@strapi/core": "5.13.0-beta.1",
-    "@strapi/data-transfer": "5.13.0-beta.1",
-    "@strapi/database": "5.13.0-beta.1",
-    "@strapi/email": "5.13.0-beta.1",
-    "@strapi/generators": "5.13.0-beta.1",
-    "@strapi/i18n": "5.13.0-beta.1",
-    "@strapi/logger": "5.13.0-beta.1",
-    "@strapi/permissions": "5.13.0-beta.1",
-    "@strapi/review-workflows": "5.13.0-beta.1",
-    "@strapi/types": "5.13.0-beta.1",
-    "@strapi/typescript-utils": "5.13.0-beta.1",
-    "@strapi/upload": "5.13.0-beta.1",
-    "@strapi/utils": "5.13.0-beta.1",
-=======
     "@strapi/admin": "5.13.1",
     "@strapi/cloud-cli": "5.13.1",
     "@strapi/content-manager": "5.13.1",
@@ -152,7 +128,6 @@
     "@strapi/typescript-utils": "5.13.1",
     "@strapi/upload": "5.13.1",
     "@strapi/utils": "5.13.1",
->>>>>>> fca58d9b
     "@types/nodemon": "1.19.6",
     "@vitejs/plugin-react-swc": "3.6.0",
     "boxen": "5.1.2",
@@ -206,19 +181,11 @@
     "@types/node": "18.19.24",
     "@types/webpack-bundle-analyzer": "4.7.0",
     "@types/webpack-hot-middleware": "2.25.9",
-<<<<<<< HEAD
-    "eslint-config-custom": "5.13.0-beta.1",
-    "jest": "29.6.0",
-    "react": "18.3.1",
-    "react-dom": "18.3.1",
-    "tsconfig": "5.13.0-beta.1"
-=======
     "eslint-config-custom": "5.13.1",
     "jest": "29.6.0",
     "react": "18.3.1",
     "react-dom": "18.3.1",
     "tsconfig": "5.13.1"
->>>>>>> fca58d9b
   },
   "peerDependencies": {
     "react": "^17.0.0 || ^18.0.0",
