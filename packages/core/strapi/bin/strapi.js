#!/usr/bin/env node

'use strict';

// FIXME
/* eslint-disable import/extensions */
const _ = require('lodash');
const resolveCwd = require('resolve-cwd');
const { yellow } = require('chalk');
const { Command, Option } = require('commander');

const program = new Command();

const packageJSON = require('../package.json');
const {
  parseInputList,
  parseInputBool,
  promptEncryptionKey,
} = require('../lib/commands/utils/commander');

const checkCwdIsStrapiApp = (name) => {
  const logErrorAndExit = () => {
    console.log(
      `You need to run ${yellow(
        `strapi ${name}`
      )} in a Strapi project. Make sure you are in the right directory.`
    );
    process.exit(1);
  };

  try {
    const pkgJSON = require(`${process.cwd()}/package.json`);
    if (!_.has(pkgJSON, 'dependencies.@strapi/strapi')) {
      logErrorAndExit(name);
    }
  } catch (err) {
    logErrorAndExit(name);
  }
};

const getLocalScript =
  (name) =>
  (...args) => {
    checkCwdIsStrapiApp(name);

    const cmdPath = resolveCwd.silent(`@strapi/strapi/lib/commands/${name}`);
    if (!cmdPath) {
      console.log(
        `Error loading the local ${yellow(
          name
        )} command. Strapi might not be installed in your "node_modules". You may need to run "yarn install".`
      );
      process.exit(1);
    }

    const script = require(cmdPath);

    Promise.resolve()
      .then(() => {
        return script(...args);
      })
      .catch((error) => {
        console.error(error);
        process.exit(1);
      });
  };

// option to exclude types of data for the export, import, and transfer commands
// TODO: validate these inputs. Hopefully here, but worst case it may require adding a hook on each command
const excludeOption = new Option(
  '--exclude <data,to,exclude>',
  'Comma-separated list of data to exclude (files [localMediaFiles, providerMediaFiles], content [entities, links], schema, configuration)' // ['webhooks', 'content', 'localmedia', 'providermedia', 'relations']
).argParser(parseInputList);

// Initial program setup
program.storeOptionsAsProperties(false).allowUnknownOption(true);

program.helpOption('-h, --help', 'Display help for command');
program.addHelpCommand('help [command]', 'Display help for command');

// `$ strapi version` (--version synonym)
program.version(packageJSON.version, '-v, --version', 'Output the version number');
program
  .command('version')
  .description('Output the version of Strapi')
  .action(() => {
    process.stdout.write(`${packageJSON.version}\n`);
    process.exit(0);
  });

// `$ strapi console`
program
  .command('console')
  .description('Open the Strapi framework console')
  .action(getLocalScript('console'));

// `$ strapi new`
program
  .command('new <directory>')
  .option('--no-run', 'Do not start the application after it is created')
  .option('--use-npm', 'Force usage of npm instead of yarn to create the project')
  .option('--debug', 'Display database connection errors')
  .option('--quickstart', 'Create quickstart app')
  .option('--dbclient <dbclient>', 'Database client')
  .option('--dbhost <dbhost>', 'Database host')
  .option('--dbport <dbport>', 'Database port')
  .option('--dbname <dbname>', 'Database name')
  .option('--dbusername <dbusername>', 'Database username')
  .option('--dbpassword <dbpassword>', 'Database password')
  .option('--dbssl <dbssl>', 'Database SSL')
  .option('--dbfile <dbfile>', 'Database file path for sqlite')
  .option('--dbforce', 'Allow overwriting existing database content')
  .option('-ts, --typescript', 'Create a typescript project')
  .description('Create a new application')
  .action(require('../lib/commands/new'));

// `$ strapi start`
program
  .command('start')
  .description('Start your Strapi application')
  .action(getLocalScript('start'));

// `$ strapi develop`
program
  .command('develop')
  .alias('dev')
  .option('--no-build', 'Disable build')
  .option('--watch-admin', 'Enable watch', false)
  .option('--polling', 'Watch for file changes in network directories', false)
  .option('--browser <name>', 'Open the browser', true)
  .description('Start your Strapi application in development mode')
  .action(getLocalScript('develop'));

// $ strapi generate
program
  .command('generate')
  .description('Launch the interactive API generator')
  .action(() => {
    checkCwdIsStrapiApp('generate');
    process.argv.splice(2, 1);
    require('@strapi/generators').runCLI();
  });

// `$ strapi generate:template <directory>`
program
  .command('templates:generate <directory>')
  .description('Generate template from Strapi project')
  .action(getLocalScript('generate-template'));

program
  .command('build')
  .option('--no-optimization', 'Build the admin app without optimizing assets')
  .description('Build the strapi admin app')
  .action(getLocalScript('build'));

// `$ strapi install`
program
  .command('install [plugins...]')
  .description('Install a Strapi plugin')
  .action(getLocalScript('install'));

// `$ strapi uninstall`
program
  .command('uninstall [plugins...]')
  .description('Uninstall a Strapi plugin')
  .option('-d, --delete-files', 'Delete files', false)
  .action(getLocalScript('uninstall'));

//   `$ strapi watch-admin`
program
  .command('watch-admin')
  .option('--browser <name>', 'Open the browser', true)
  .description('Start the admin development server')
  .action(getLocalScript('watchAdmin'));

program
  .command('configuration:dump')
  .alias('config:dump')
  .description('Dump configurations of your application')
  .option('-f, --file <file>', 'Output file, default output is stdout')
  .option('-p, --pretty', 'Format the output JSON with indentation and line breaks', false)
  .action(getLocalScript('configurationDump'));

program
  .command('configuration:restore')
  .alias('config:restore')
  .description('Restore configurations of your application')
  .option('-f, --file <file>', 'Input file, default input is stdin')
  .option('-s, --strategy <strategy>', 'Strategy name, one of: "replace", "merge", "keep"')
  .action(getLocalScript('configurationRestore'));

// Admin
program
  .command('admin:create-user')
  .alias('admin:create')
  .description('Create a new admin')
  .option('-e, --email <email>', 'Email of the new admin')
  .option('-p, --password <password>', 'Password of the new admin')
  .option('-f, --firstname <first name>', 'First name of the new admin')
  .option('-l, --lastname <last name>', 'Last name of the new admin')
  .action(getLocalScript('admin-create'));

program
  .command('admin:reset-user-password')
  .alias('admin:reset-password')
  .description("Reset an admin user's password")
  .option('-e, --email <email>', 'The user email')
  .option('-p, --password <password>', 'New password for the user')
  .action(getLocalScript('admin-reset'));

program
  .command('routes:list')
  .description('List all the application routes')
  .action(getLocalScript('routes/list'));

program
  .command('middlewares:list')
  .description('List all the application middlewares')
  .action(getLocalScript('middlewares/list'));

program
  .command('policies:list')
  .description('List all the application policies')
  .action(getLocalScript('policies/list'));

program
  .command('content-types:list')
  .description('List all the application content-types')
  .action(getLocalScript('content-types/list'));

program
  .command('hooks:list')
  .description('List all the application hooks')
  .action(getLocalScript('hooks/list'));

program
  .command('services:list')
  .description('List all the application services')
  .action(getLocalScript('services/list'));

program
  .command('controllers:list')
  .description('List all the application controllers')
  .action(getLocalScript('controllers/list'));

//    `$ strapi opt-out-telemetry`
program
  .command('telemetry:disable')
  .description('Disable anonymous telemetry and metadata sending to Strapi analytics')
  .action(getLocalScript('opt-out-telemetry'));

//    `$ strapi opt-in-telemetry`
program
  .command('telemetry:enable')
  .description('Enable anonymous telemetry and metadata sending to Strapi analytics')
  .action(getLocalScript('opt-in-telemetry'));

program
  .command('ts:generate-types')
  .description(`Generate TypeScript typings for your schemas`)
  .option(
    '-o, --out-dir <outDir>',
    'Specify a relative directory in which the schemas definitions will be generated'
  )
  .option('-f, --file <file>', 'Specify a filename to store the schemas definitions')
  .option('--verbose', `Display more information about the types generation`, false)
  .option('-s, --silent', `Run the generation silently, without any output`, false)
  .action(getLocalScript('ts/generate-types'));

// `$ strapi export`
program
  .command('export')
  .description('Export data from Strapi to file')
  .addOption(
    new Option(
      '--encrypt <boolean>',
      `Encrypt output file using the 'aes-128-ecb' algorithm. Prompts for key unless key option is used.`
    )
      .default(true)
      .argParser(parseInputBool)
  )
  .addOption(
    new Option('--compress <boolean>', 'Compress output file using gzip compression')
      .default(true)
      .argParser(parseInputBool)
  )
<<<<<<< HEAD
  .addOption(new Option('--key', 'Provide encryption key in command instead of using a prompt'))
=======
  .addOption(
    new Option(
      '--archive <boolean>',
      'Export all backup files into a single tar archive instead of a folder'
    )
      .default(true)
      .argParser(parseInputBool)
  )
  .addOption(
    new Option(
      '--key <encryption key>',
      'Provide encryption key directly instead of being prompted'
    )
  )
>>>>>>> 18c41cf4
  .addOption(
    new Option('--max-size <max MB per file>', 'split final file when exceeding size in MB')
  )
  .addOption(
    new Option(
      '--max-size-jsonl <max MB per internal backup file>',
      'split internal jsonl files when exceeding max size in MB'
    )
  )
  .addOption(excludeOption)
  .arguments('[filename]')
  .allowExcessArguments(false)
  .hook('preAction', promptEncryptionKey)
  .action(getLocalScript('transfer/export'));

// `$ strapi import`
program
  .command('import')
  .description('Import data from file to Strapi')
  .addOption(
    new Option('--conflictStrategy <conflictStrategy>', 'Which strategy to use for ID conflicts')
      .choices(['restore', 'abort', 'keep', 'replace'])
      .default('restore')
  )
  .addOption(excludeOption)
  .addOption(
    new Option(
      '--schemaComparison <schemaComparison>',
      'exact requires every field to match, strict requires Strapi version and content type schema fields do not break, subset requires source schema to exist in destination, bypass skips checks',
      parseInputList
    )
      .choices(['exact', 'strict', 'subset', 'bypass'])
      .default('exact')
  )
  .addOption(
    new Option('--key [encryptionKey]', 'prompt for [or provide directly] the decryption key')
  )
  .arguments('<filename>')
  .allowExcessArguments(false)
  .action(getLocalScript('transfer/import'));

program.parseAsync(process.argv);<|MERGE_RESOLUTION|>--- conflicted
+++ resolved
@@ -284,24 +284,7 @@
       .default(true)
       .argParser(parseInputBool)
   )
-<<<<<<< HEAD
   .addOption(new Option('--key', 'Provide encryption key in command instead of using a prompt'))
-=======
-  .addOption(
-    new Option(
-      '--archive <boolean>',
-      'Export all backup files into a single tar archive instead of a folder'
-    )
-      .default(true)
-      .argParser(parseInputBool)
-  )
-  .addOption(
-    new Option(
-      '--key <encryption key>',
-      'Provide encryption key directly instead of being prompted'
-    )
-  )
->>>>>>> 18c41cf4
   .addOption(
     new Option('--max-size <max MB per file>', 'split final file when exceeding size in MB')
   )
