{
  "name": "@strapi/email",
  "version": "5.10.3",
  "description": "Easily configure your Strapi application to send emails.",
  "repository": {
    "type": "git",
    "url": "git://github.com/strapi/strapi.git"
  },
  "license": "SEE LICENSE IN LICENSE",
  "author": {
    "name": "Strapi Solutions SAS",
    "email": "hi@strapi.io",
    "url": "https://strapi.io"
  },
  "maintainers": [
    {
      "name": "Strapi Solutions SAS",
      "email": "hi@strapi.io",
      "url": "https://strapi.io"
    }
  ],
  "exports": {
    "./strapi-admin": {
      "types": "./dist/admin/src/index.d.ts",
      "source": "./admin/src/index.ts",
      "import": "./dist/admin/index.mjs",
      "require": "./dist/admin/index.js",
      "default": "./dist/admin/index.js"
    },
    "./strapi-server": {
      "types": "./dist/server/src/index.d.ts",
      "source": "./server/src/index.ts",
      "import": "./dist/server/index.mjs",
      "require": "./dist/server/index.js",
      "default": "./dist/server/index.js"
    },
    "./package.json": "./package.json"
  },
  "files": [
    "dist/",
    "strapi-server.js"
  ],
  "scripts": {
    "build": "run -T npm-run-all clean --parallel build:code build:types",
    "build:code": "run -T rollup -c",
    "build:types": "run -T run-p build:types:server build:types:admin",
    "build:types:server": "run -T tsc -p server/tsconfig.build.json --emitDeclarationOnly",
    "build:types:admin": "run -T tsc -p admin/tsconfig.build.json --emitDeclarationOnly",
    "clean": "run -T rimraf ./dist",
    "lint": "run -T eslint .",
    "test:front": "run -T cross-env IS_EE=true jest --config ./jest.config.front.js",
    "test:front:ce": "run -T cross-env IS_EE=false jest --config ./jest.config.front.js",
    "test:front:watch": "run -T cross-env IS_EE=true jest --config ./jest.config.front.js --watchAll",
    "test:front:watch:ce": "run -T cross-env IS_EE=false jest --config ./jest.config.front.js --watchAll",
    "test:ts:front": "run -T tsc -p admin/tsconfig.json",
    "watch": "run -T rollup -c -w"
  },
  "dependencies": {
    "@strapi/design-system": "2.0.0-rc.16",
    "@strapi/icons": "2.0.0-rc.16",
<<<<<<< HEAD
    "@strapi/provider-email-sendmail": "5.10.2",
    "@strapi/utils": "5.10.2",
=======
    "@strapi/provider-email-sendmail": "5.10.3",
    "@strapi/utils": "5.10.3",
>>>>>>> f55cd79e
    "koa2-ratelimit": "^1.1.3",
    "lodash": "4.17.21",
    "react-intl": "6.6.2",
    "react-query": "3.39.3",
    "yup": "0.32.9"
  },
  "devDependencies": {
    "@strapi/admin": "5.10.3",
    "@strapi/types": "5.10.3",
    "@testing-library/react": "15.0.7",
    "@types/koa": "2.13.4",
    "@types/lodash": "^4.14.191",
    "koa": "2.15.2",
    "koa-body": "6.0.1",
    "msw": "1.3.0",
    "react": "18.3.1",
    "react-dom": "18.3.1",
    "react-router-dom": "6.22.3",
    "styled-components": "6.1.8"
  },
  "peerDependencies": {
    "@strapi/admin": "^5.0.0",
    "koa": "^2.15.2",
    "react": "^17.0.0 || ^18.0.0",
    "react-dom": "^17.0.0 || ^18.0.0",
    "react-router-dom": "^6.0.0",
    "styled-components": "^6.0.0"
  },
  "engines": {
    "node": ">=18.0.0 <=22.x.x",
    "npm": ">=6.0.0"
  },
  "strapi": {
    "name": "email",
    "displayName": "Email",
    "description": "Configure your application to send emails.",
    "required": true,
    "kind": "plugin"
  }
}<|MERGE_RESOLUTION|>--- conflicted
+++ resolved
@@ -58,13 +58,8 @@
   "dependencies": {
     "@strapi/design-system": "2.0.0-rc.16",
     "@strapi/icons": "2.0.0-rc.16",
-<<<<<<< HEAD
-    "@strapi/provider-email-sendmail": "5.10.2",
-    "@strapi/utils": "5.10.2",
-=======
     "@strapi/provider-email-sendmail": "5.10.3",
     "@strapi/utils": "5.10.3",
->>>>>>> f55cd79e
     "koa2-ratelimit": "^1.1.3",
     "lodash": "4.17.21",
     "react-intl": "6.6.2",
