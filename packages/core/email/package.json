{
  "name": "@strapi/plugin-email",
  "version": "4.10.8",
  "description": "Easily configure your Strapi application to send emails.",
  "repository": {
    "type": "git",
    "url": "git://github.com/strapi/strapi.git"
  },
  "license": "SEE LICENSE IN LICENSE",
  "author": {
    "name": "Strapi Solutions SAS",
    "email": "hi@strapi.io",
    "url": "https://strapi.io"
  },
  "maintainers": [
    {
      "name": "Strapi Solutions SAS",
      "email": "hi@strapi.io",
      "url": "https://strapi.io"
    }
  ],
  "scripts": {
    "test:front": "run -T cross-env IS_EE=true jest --config ./jest.config.front.js",
    "test:front:watch": "run -T cross-env IS_EE=true jest --config ./jest.config.front.js --watchAll",
    "test:front:ce": "run -T cross-env IS_EE=false jest --config ./jest.config.front.js",
    "test:front:watch:ce": "run -T cross-env IS_EE=false jest --config ./jest.config.front.js --watchAll",
    "lint": "run -T eslint ."
  },
  "dependencies": {
<<<<<<< HEAD
    "@strapi/design-system": "1.7.10",
    "@strapi/icons": "1.7.10",
    "@strapi/provider-email-sendmail": "4.10.7",
    "@strapi/utils": "4.10.7",
=======
    "@strapi/design-system": "1.7.9",
    "@strapi/icons": "1.7.9",
    "@strapi/provider-email-sendmail": "4.10.8",
    "@strapi/utils": "4.10.8",
>>>>>>> 4ce15c43
    "lodash": "4.17.21",
    "prop-types": "^15.8.1",
    "react-intl": "6.4.1",
    "yup": "^0.32.9"
  },
  "devDependencies": {
<<<<<<< HEAD
    "@strapi/helper-plugin": "4.10.7",
    "@testing-library/react": "14.0.0",
=======
    "@strapi/helper-plugin": "4.10.8",
    "@testing-library/react": "12.1.4",
>>>>>>> 4ce15c43
    "msw": "1.2.1",
    "react": "^18.2.0",
    "react-dom": "^18.2.0",
    "react-router-dom": "5.3.4",
    "styled-components": "5.3.3"
  },
  "peerDependencies": {
    "react": "^17.0.0 || ^18.0.0",
    "react-dom": "^17.0.0 || ^18.0.0",
    "react-router-dom": "5.3.4",
    "styled-components": "5.3.3"
  },
  "engines": {
    "node": ">=14.19.1 <=18.x.x",
    "npm": ">=6.0.0"
  },
  "strapi": {
    "name": "email",
    "displayName": "Email",
    "description": "Configure your application to send emails.",
    "required": true,
    "kind": "plugin"
  }
}<|MERGE_RESOLUTION|>--- conflicted
+++ resolved
@@ -27,30 +27,18 @@
     "lint": "run -T eslint ."
   },
   "dependencies": {
-<<<<<<< HEAD
     "@strapi/design-system": "1.7.10",
     "@strapi/icons": "1.7.10",
-    "@strapi/provider-email-sendmail": "4.10.7",
-    "@strapi/utils": "4.10.7",
-=======
-    "@strapi/design-system": "1.7.9",
-    "@strapi/icons": "1.7.9",
     "@strapi/provider-email-sendmail": "4.10.8",
     "@strapi/utils": "4.10.8",
->>>>>>> 4ce15c43
     "lodash": "4.17.21",
     "prop-types": "^15.8.1",
     "react-intl": "6.4.1",
     "yup": "^0.32.9"
   },
   "devDependencies": {
-<<<<<<< HEAD
-    "@strapi/helper-plugin": "4.10.7",
+    "@strapi/helper-plugin": "4.10.8",
     "@testing-library/react": "14.0.0",
-=======
-    "@strapi/helper-plugin": "4.10.8",
-    "@testing-library/react": "12.1.4",
->>>>>>> 4ce15c43
     "msw": "1.2.1",
     "react": "^18.2.0",
     "react-dom": "^18.2.0",
