/* eslint-disable @typescript-eslint/no-var-requires */
/* eslint-disable node/no-missing-require */

import { ACTIONS, RELEASE_ACTION_MODEL_UID, RELEASE_MODEL_UID } from '../constants';

const { register } = require('../register');

jest.mock('../utils', () => ({
  getService: jest.fn(),
}));

const mockGraphQlDisable = jest.fn();
const mockGraphQlShadowCrud = jest.fn(() => ({
  disable: mockGraphQlDisable,
}));
describe('register', () => {
  const strapi = {
    ee: {
      features: {
        isEnabled: jest.fn(),
      },
    },
    features: {
      future: {
        isEnabled: jest.fn(() => true),
      },
    },
    plugins: {
      'content-releases': {
        service: jest.fn(() => ({
          addDestroyListenerCallback: jest.fn(),
        })),
      },
      graphql: {
        service: jest.fn(() => ({
          shadowCRUD: mockGraphQlShadowCrud,
        })),
      },
    },
    // @ts-expect-error ignore
    plugin: (plugin) => strapi.plugins[plugin],
    hook: jest.fn(() => ({
      register: jest.fn().mockReturnThis(),
    })),
    admin: {
      services: {
        permission: {
          actionProvider: {
            registerMany: jest.fn(),
          },
        },
      },
    },
  };

  beforeEach(() => {
    jest.clearAllMocks();
  });

  it('should register permissions if cms-content-releases feature is enabled', () => {
<<<<<<< HEAD
    strapi.ee.features.isEnabled.mockReturnValue(true);
=======
    features.isEnabled.mockReturnValue(true);

>>>>>>> 3cc05002
    register({ strapi });

    expect(strapi.admin.services.permission.actionProvider.registerMany).toHaveBeenCalledWith(
      ACTIONS
    );
  });

  it('should not register permissions if cms-content-releases feature is disabled', () => {
<<<<<<< HEAD
    strapi.ee.features.isEnabled.mockReturnValue(false);
=======
    features.isEnabled.mockReturnValue(false);

>>>>>>> 3cc05002
    register({ strapi });

    expect(strapi.admin.services.permission.actionProvider.registerMany).not.toHaveBeenCalled();
  });

  it('should exclude the release and release action models from the GraphQL schema when the feature is enabled', async () => {
    features.isEnabled.mockReturnValue(true);

<<<<<<< HEAD
  const strapi = {
    db: {
      lifecycles: {
        subscribe: jest.fn(),
      },
    },
    ee: {
      features: {
        isEnabled: jest.fn(),
      },
    },
    features: {
      future: {
        isEnabled: jest.fn(),
      },
    },
    log: {
      error: jest.fn(),
    },
    contentTypes: {
      contentTypeA: {
        uid: 'contentTypeA',
      },
      contentTypeB: {
        uid: 'contentTypeB',
      },
    },
    webhookStore: {
      addAllowedEvent: jest.fn(),
    },
  };
=======
    await register({ strapi });
>>>>>>> 3cc05002

    expect(mockGraphQlShadowCrud).toHaveBeenNthCalledWith(1, RELEASE_MODEL_UID);
    expect(mockGraphQlShadowCrud).toHaveBeenNthCalledWith(2, RELEASE_ACTION_MODEL_UID);
    expect(mockGraphQlDisable).toHaveBeenCalledTimes(2);
  });

<<<<<<< HEAD
  it('should sync scheduled jobs from the database if contentReleasesScheduling flag is enabled', async () => {
    strapi.ee.features.isEnabled.mockReturnValue(true);
    strapi.features.future.isEnabled.mockReturnValue(true);
    mockSyncFromDatabase.mockResolvedValue(new Map());
    await bootstrap({ strapi });
    expect(mockSyncFromDatabase).toHaveBeenCalled();
  });

  it('should not sync scheduled jobs from the database if contentReleasesScheduling flag is disabled', async () => {
    strapi.features.future.isEnabled.mockReturnValue(false);
    await bootstrap({ strapi });
    expect(mockSyncFromDatabase).not.toHaveBeenCalled();
=======
  it('should exclude the release and release action models from the GraphQL schema when the feature is disabled', async () => {
    features.isEnabled.mockReturnValue(false);

    await register({ strapi });

    expect(mockGraphQlShadowCrud).toHaveBeenNthCalledWith(1, RELEASE_MODEL_UID);
    expect(mockGraphQlShadowCrud).toHaveBeenNthCalledWith(2, RELEASE_ACTION_MODEL_UID);
    expect(mockGraphQlDisable).toHaveBeenCalledTimes(2);
>>>>>>> 3cc05002
  });
});<|MERGE_RESOLUTION|>--- conflicted
+++ resolved
@@ -58,12 +58,7 @@
   });
 
   it('should register permissions if cms-content-releases feature is enabled', () => {
-<<<<<<< HEAD
     strapi.ee.features.isEnabled.mockReturnValue(true);
-=======
-    features.isEnabled.mockReturnValue(true);
-
->>>>>>> 3cc05002
     register({ strapi });
 
     expect(strapi.admin.services.permission.actionProvider.registerMany).toHaveBeenCalledWith(
@@ -72,83 +67,29 @@
   });
 
   it('should not register permissions if cms-content-releases feature is disabled', () => {
-<<<<<<< HEAD
     strapi.ee.features.isEnabled.mockReturnValue(false);
-=======
-    features.isEnabled.mockReturnValue(false);
-
->>>>>>> 3cc05002
     register({ strapi });
 
     expect(strapi.admin.services.permission.actionProvider.registerMany).not.toHaveBeenCalled();
   });
 
   it('should exclude the release and release action models from the GraphQL schema when the feature is enabled', async () => {
-    features.isEnabled.mockReturnValue(true);
+    strapi.ee.features.isEnabled.mockReturnValue(true);
 
-<<<<<<< HEAD
-  const strapi = {
-    db: {
-      lifecycles: {
-        subscribe: jest.fn(),
-      },
-    },
-    ee: {
-      features: {
-        isEnabled: jest.fn(),
-      },
-    },
-    features: {
-      future: {
-        isEnabled: jest.fn(),
-      },
-    },
-    log: {
-      error: jest.fn(),
-    },
-    contentTypes: {
-      contentTypeA: {
-        uid: 'contentTypeA',
-      },
-      contentTypeB: {
-        uid: 'contentTypeB',
-      },
-    },
-    webhookStore: {
-      addAllowedEvent: jest.fn(),
-    },
-  };
-=======
     await register({ strapi });
->>>>>>> 3cc05002
 
     expect(mockGraphQlShadowCrud).toHaveBeenNthCalledWith(1, RELEASE_MODEL_UID);
     expect(mockGraphQlShadowCrud).toHaveBeenNthCalledWith(2, RELEASE_ACTION_MODEL_UID);
     expect(mockGraphQlDisable).toHaveBeenCalledTimes(2);
   });
 
-<<<<<<< HEAD
-  it('should sync scheduled jobs from the database if contentReleasesScheduling flag is enabled', async () => {
-    strapi.ee.features.isEnabled.mockReturnValue(true);
-    strapi.features.future.isEnabled.mockReturnValue(true);
-    mockSyncFromDatabase.mockResolvedValue(new Map());
-    await bootstrap({ strapi });
-    expect(mockSyncFromDatabase).toHaveBeenCalled();
-  });
-
-  it('should not sync scheduled jobs from the database if contentReleasesScheduling flag is disabled', async () => {
-    strapi.features.future.isEnabled.mockReturnValue(false);
-    await bootstrap({ strapi });
-    expect(mockSyncFromDatabase).not.toHaveBeenCalled();
-=======
   it('should exclude the release and release action models from the GraphQL schema when the feature is disabled', async () => {
-    features.isEnabled.mockReturnValue(false);
+    strapi.ee.features.isEnabled.mockReturnValue(false);
 
     await register({ strapi });
 
     expect(mockGraphQlShadowCrud).toHaveBeenNthCalledWith(1, RELEASE_MODEL_UID);
     expect(mockGraphQlShadowCrud).toHaveBeenNthCalledWith(2, RELEASE_ACTION_MODEL_UID);
     expect(mockGraphQlDisable).toHaveBeenCalledTimes(2);
->>>>>>> 3cc05002
   });
 });