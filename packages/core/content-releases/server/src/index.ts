--- conflicted
+++ resolved
@@ -7,14 +7,7 @@
 import { routes } from './routes';
 
 const getPlugin = () => {
-<<<<<<< HEAD
-  if (
-    strapi.ee.features.isEnabled('cms-content-releases') &&
-    strapi.features.future.isEnabled('contentReleases')
-  ) {
-=======
-  if (features.isEnabled('cms-content-releases')) {
->>>>>>> 27295f21
+  if (strapi.ee.features.isEnabled('cms-content-releases')) {
     return {
       register,
       bootstrap,
@@ -22,17 +15,6 @@
       services,
       controllers,
       routes,
-<<<<<<< HEAD
-      destroy() {
-        if (
-          strapi.ee.features.isEnabled('cms-content-releases') &&
-          strapi.features.future.isEnabled('contentReleases')
-        ) {
-          getService('event-manager').destroyAllListeners();
-        }
-      },
-=======
->>>>>>> 27295f21
     };
   }
 
