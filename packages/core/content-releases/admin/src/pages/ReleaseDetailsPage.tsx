import * as React from 'react';

import {
  Page,
  Pagination,
  Table,
  BackButton,
  ConfirmDialog,
  useTracking,
  useAPIErrorHandler,
  useNotification,
  useQueryParams,
  useRBAC,
<<<<<<< HEAD
  isFetchError,
=======
  useStrapiApp,
>>>>>>> 80e53293
} from '@strapi/admin/strapi-admin';
import {
  Button,
  ContentLayout,
  Flex,
  HeaderLayout,
  IconButton,
  Main,
  Tr,
  Td,
  Typography,
  Badge,
  SingleSelect,
  SingleSelectOption,
  Icon,
  Tooltip,
  EmptyStateLayout,
} from '@strapi/design-system';
import { LinkButton, Menu } from '@strapi/design-system/v2';
import { CheckCircle, More, Pencil, Trash, CrossCircle, EmptyDocuments } from '@strapi/icons';
import { unstable_useDocument } from '@strapi/plugin-content-manager/strapi-admin';
import format from 'date-fns/format';
import { utcToZonedTime } from 'date-fns-tz';
import { useIntl } from 'react-intl';
import { useParams, useNavigate, Link as ReactRouterLink, Navigate } from 'react-router-dom';
import styled from 'styled-components';

import { RelativeTime } from '../components/RelativeTime';
import { ReleaseActionMenu } from '../components/ReleaseActionMenu';
import { ReleaseActionOptions } from '../components/ReleaseActionOptions';
import { ReleaseModal, FormValues } from '../components/ReleaseModal';
import { PERMISSIONS } from '../constants';
import {
  GetReleaseActionsQueryParams,
  useGetReleaseActionsQuery,
  useGetReleaseQuery,
  useUpdateReleaseMutation,
  useUpdateReleaseActionMutation,
  usePublishReleaseMutation,
  useDeleteReleaseMutation,
  releaseApi,
} from '../services/release';
import { useTypedDispatch } from '../store/hooks';
import { getTimezoneOffset } from '../utils/time';

import { getBadgeProps } from './ReleasesPage';

import type {
  ReleaseAction,
  ReleaseActionGroupBy,
  ReleaseActionEntry,
} from '../../../shared/contracts/release-actions';
import type { Schema } from '@strapi/types';

/* -------------------------------------------------------------------------------------------------
 * ReleaseDetailsLayout
 * -----------------------------------------------------------------------------------------------*/
const ReleaseInfoWrapper = styled(Flex)`
  align-self: stretch;
  border-bottom-right-radius: ${({ theme }) => theme.borderRadius};
  border-bottom-left-radius: ${({ theme }) => theme.borderRadius};
  border-top: 1px solid ${({ theme }) => theme.colors.neutral150};
`;

const StyledMenuItem = styled(Menu.Item)<{
  disabled?: boolean;
  variant?: 'neutral' | 'danger';
}>`
  svg path {
    fill: ${({ theme, disabled }) => disabled && theme.colors.neutral500};
  }
  span {
    color: ${({ theme, disabled }) => disabled && theme.colors.neutral500};
  }

  &:hover {
    background: ${({ theme, variant = 'neutral' }) => theme.colors[`${variant}100`]};
  }
`;

const PencilIcon = styled(Pencil)`
  width: ${({ theme }) => theme.spaces[3]};
  height: ${({ theme }) => theme.spaces[3]};
  path {
    fill: ${({ theme }) => theme.colors.neutral600};
  }
`;

const TrashIcon = styled(Trash)`
  width: ${({ theme }) => theme.spaces[3]};
  height: ${({ theme }) => theme.spaces[3]};
  path {
    fill: ${({ theme }) => theme.colors.danger600};
  }
`;

const TypographyMaxWidth = styled(Typography)`
  max-width: 300px;
`;

interface EntryValidationTextProps {
  action: ReleaseAction['type'];
  schema?: Schema.ContentType;
  components: { [key: Schema.Component['uid']]: Schema.Component };
  entry: ReleaseActionEntry;
}

const EntryValidationText = ({ action, schema, entry }: EntryValidationTextProps) => {
  const { formatMessage } = useIntl();
  const { validate } = unstable_useDocument(
    {
      collectionType: schema?.kind ?? '',
      model: schema?.uid ?? '',
    },
    {
      skip: !schema,
    }
  );

  const errors = validate(entry) ?? {};

  if (Object.keys(errors).length > 0) {
    const validationErrorsMessages = Object.entries(errors)
      .map(([key, value]) =>
        formatMessage(
          { id: `${value.id}.withField`, defaultMessage: value.defaultMessage },
          { field: key }
        )
      )
      .join(' ');

    return (
      <Flex gap={2}>
        <Icon color="danger600" as={CrossCircle} />
        <Tooltip description={validationErrorsMessages}>
          <TypographyMaxWidth textColor="danger600" variant="omega" fontWeight="semiBold" ellipsis>
            {validationErrorsMessages}
          </TypographyMaxWidth>
        </Tooltip>
      </Flex>
    );
  }

  if (action == 'publish') {
    return (
      <Flex gap={2}>
        <Icon color="success600" as={CheckCircle} />
        {entry.publishedAt ? (
          <Typography textColor="success600" fontWeight="bold">
            {formatMessage({
              id: 'content-releases.pages.ReleaseDetails.entry-validation.already-published',
              defaultMessage: 'Already published',
            })}
          </Typography>
        ) : (
          <Typography>
            {formatMessage({
              id: 'content-releases.pages.ReleaseDetails.entry-validation.ready-to-publish',
              defaultMessage: 'Ready to publish',
            })}
          </Typography>
        )}
      </Flex>
    );
  }

  return (
    <Flex gap={2}>
      <Icon color="success600" as={CheckCircle} />
      {!entry.publishedAt ? (
        <Typography textColor="success600" fontWeight="bold">
          {formatMessage({
            id: 'content-releases.pages.ReleaseDetails.entry-validation.already-unpublished',
            defaultMessage: 'Already unpublished',
          })}
        </Typography>
      ) : (
        <Typography>
          {formatMessage({
            id: 'content-releases.pages.ReleaseDetails.entry-validation.ready-to-unpublish',
            defaultMessage: 'Ready to unpublish',
          })}
        </Typography>
      )}
    </Flex>
  );
};
interface ReleaseDetailsLayoutProps {
  toggleEditReleaseModal: () => void;
  toggleWarningSubmit: () => void;
  children: React.ReactNode;
}

const ReleaseDetailsLayout = ({
  toggleEditReleaseModal,
  toggleWarningSubmit,
  children,
}: ReleaseDetailsLayoutProps) => {
  const { formatMessage, formatDate, formatTime } = useIntl();
  const { releaseId } = useParams<{ releaseId: string }>();
  const {
    data,
    isLoading: isLoadingDetails,
    isError,
    error,
  } = useGetReleaseQuery(
    { id: releaseId! },
    {
      skip: !releaseId,
    }
  );
  const [publishRelease, { isLoading: isPublishing }] = usePublishReleaseMutation();
  const { toggleNotification } = useNotification();
  const { formatAPIError } = useAPIErrorHandler();
  const { allowedActions } = useRBAC(PERMISSIONS);
  const { canUpdate, canDelete, canPublish } = allowedActions;
  const dispatch = useTypedDispatch();
  const { trackUsage } = useTracking();

  const release = data?.data;

  const handlePublishRelease = (id: string) => async () => {
    const response = await publishRelease({ id });

    if ('data' in response) {
      // When the response returns an object with 'data', handle success
      toggleNotification({
        type: 'success',
        message: formatMessage({
          id: 'content-releases.pages.ReleaseDetails.publish-notification-success',
          defaultMessage: 'Release was published successfully.',
        }),
      });

      const { totalEntries, totalPublishedEntries, totalUnpublishedEntries } = response.data.meta;

      trackUsage('didPublishRelease', {
        totalEntries,
        totalPublishedEntries,
        totalUnpublishedEntries,
      });
    } else if (isFetchError(response.error)) {
      // When the response returns an object with 'error', handle axios error
      toggleNotification({
        type: 'danger',
        message: formatAPIError(response.error),
      });
    } else {
      // Otherwise, the response returns an object with 'error', handle a generic error
      toggleNotification({
        type: 'danger',
        message: formatMessage({ id: 'notification.error', defaultMessage: 'An error occurred' }),
      });
    }
  };

  const handleRefresh = () => {
    dispatch(
      releaseApi.util.invalidateTags([
        { type: 'ReleaseAction', id: 'LIST' },
        { type: 'Release', id: releaseId },
      ])
    );
  };

  const getCreatedByUser = () => {
    if (!release?.createdBy) {
      return null;
    }

    // Favor the username
    if (release.createdBy.username) {
      return release.createdBy.username;
    }

    // Firstname may not exist if created with SSO
    if (release.createdBy.firstname) {
      return `${release.createdBy.firstname} ${release.createdBy.lastname || ''}`.trim();
    }

    // All users must have at least an email
    return release.createdBy.email;
  };

  if (isLoadingDetails) {
    return <Page.Loading />;
  }

  if (isError || !release) {
    return (
      <Navigate
        to=".."
        state={{
          errors: [
            {
              code: error?.code,
            },
          ],
        }}
      />
    );
  }

  const totalEntries = release.actions.meta.count || 0;
  const hasCreatedByUser = Boolean(getCreatedByUser());

  const isScheduled = release.scheduledAt && release.timezone;
  const numberOfEntriesText = formatMessage(
    {
      id: 'content-releases.pages.Details.header-subtitle',
      defaultMessage: '{number, plural, =0 {No entries} one {# entry} other {# entries}}',
    },
    { number: totalEntries }
  );
  const scheduledText = isScheduled
    ? formatMessage(
        {
          id: 'content-releases.pages.ReleaseDetails.header-subtitle.scheduled',
          defaultMessage: 'Scheduled for {date} at {time} ({offset})',
        },
        {
          date: formatDate(new Date(release.scheduledAt!), {
            weekday: 'long',
            day: 'numeric',
            month: 'long',
            year: 'numeric',
            timeZone: release.timezone!,
          }),
          time: formatTime(new Date(release.scheduledAt!), {
            timeZone: release.timezone!,
            hourCycle: 'h23',
          }),
          offset: getTimezoneOffset(release.timezone!, new Date(release.scheduledAt!)),
        }
      )
    : '';

  return (
    <Main aria-busy={isLoadingDetails}>
      <HeaderLayout
        title={release.name}
        subtitle={
          <Flex gap={2} lineHeight={6}>
            <Typography textColor="neutral600" variant="epsilon">
              {numberOfEntriesText + (isScheduled ? ` - ${scheduledText}` : '')}
            </Typography>
            <Badge {...getBadgeProps(release.status)}>{release.status}</Badge>
          </Flex>
        }
        navigationAction={<BackButton />}
        primaryAction={
          !release.releasedAt && (
            <Flex gap={2}>
              <Menu.Root>
                {/*
                  TODO Fix in the DS
                  - as={IconButton} has TS error:  Property 'icon' does not exist on type 'IntrinsicAttributes & TriggerProps & RefAttributes<HTMLButtonElement>'
                  - The Icon doesn't actually show unless you hack it with some padding...and it's still a little strange
                */}
                <Menu.Trigger
                  as={IconButton}
                  paddingLeft={2}
                  paddingRight={2}
                  aria-label={formatMessage({
                    id: 'content-releases.header.actions.open-release-actions',
                    defaultMessage: 'Release edit and delete menu',
                  })}
                  // @ts-expect-error See above
                  icon={<More />}
                  variant="tertiary"
                />
                {/*
                  TODO: Using Menu instead of SimpleMenu mainly because there is no positioning provided from the DS,
                  Refactor this once fixed in the DS
                */}
                <Menu.Content top={1} popoverPlacement="bottom-end">
                  <Flex
                    alignItems="center"
                    justifyContent="center"
                    direction="column"
                    padding={1}
                    width="100%"
                  >
                    <StyledMenuItem disabled={!canUpdate} onSelect={toggleEditReleaseModal}>
                      <Flex alignItems="center" gap={2} hasRadius width="100%">
                        <PencilIcon />
                        <Typography ellipsis>
                          {formatMessage({
                            id: 'content-releases.header.actions.edit',
                            defaultMessage: 'Edit',
                          })}
                        </Typography>
                      </Flex>
                    </StyledMenuItem>
                    <StyledMenuItem
                      disabled={!canDelete}
                      onSelect={toggleWarningSubmit}
                      variant="danger"
                    >
                      <Flex alignItems="center" gap={2} hasRadius width="100%">
                        <TrashIcon />
                        <Typography ellipsis textColor="danger600">
                          {formatMessage({
                            id: 'content-releases.header.actions.delete',
                            defaultMessage: 'Delete',
                          })}
                        </Typography>
                      </Flex>
                    </StyledMenuItem>
                  </Flex>
                  <ReleaseInfoWrapper
                    direction="column"
                    justifyContent="center"
                    alignItems="flex-start"
                    gap={1}
                    padding={5}
                  >
                    <Typography variant="pi" fontWeight="bold">
                      {formatMessage({
                        id: 'content-releases.header.actions.created',
                        defaultMessage: 'Created',
                      })}
                    </Typography>
                    <Typography variant="pi" color="neutral300">
                      <RelativeTime timestamp={new Date(release.createdAt)} />
                      {formatMessage(
                        {
                          id: 'content-releases.header.actions.created.description',
                          defaultMessage:
                            '{hasCreatedByUser, select, true { by {createdBy}} other { by deleted user}}',
                        },
                        { createdBy: getCreatedByUser(), hasCreatedByUser }
                      )}
                    </Typography>
                  </ReleaseInfoWrapper>
                </Menu.Content>
              </Menu.Root>
              <Button size="S" variant="tertiary" onClick={handleRefresh}>
                {formatMessage({
                  id: 'content-releases.header.actions.refresh',
                  defaultMessage: 'Refresh',
                })}
              </Button>
              {canPublish ? (
                <Button
                  size="S"
                  variant="default"
                  onClick={handlePublishRelease(release.id.toString())}
                  loading={isPublishing}
                  disabled={release.actions.meta.count === 0}
                >
                  {formatMessage({
                    id: 'content-releases.header.actions.publish',
                    defaultMessage: 'Publish',
                  })}
                </Button>
              ) : null}
            </Flex>
          )
        }
      />
      {children}
    </Main>
  );
};

/* -------------------------------------------------------------------------------------------------
 * ReleaseDetailsBody
 * -----------------------------------------------------------------------------------------------*/
const GROUP_BY_OPTIONS = ['contentType', 'locale', 'action'] as const;
const GROUP_BY_OPTIONS_NO_LOCALE = ['contentType', 'action'] as const;
const getGroupByOptionLabel = (value: (typeof GROUP_BY_OPTIONS)[number]) => {
  if (value === 'locale') {
    return {
      id: 'content-releases.pages.ReleaseDetails.groupBy.option.locales',
      defaultMessage: 'Locales',
    };
  }

  if (value === 'action') {
    return {
      id: 'content-releases.pages.ReleaseDetails.groupBy.option.actions',
      defaultMessage: 'Actions',
    };
  }

  return {
    id: 'content-releases.pages.ReleaseDetails.groupBy.option.content-type',
    defaultMessage: 'Content-Types',
  };
};

interface ReleaseDetailsBodyProps {
  releaseId: string;
}

const ReleaseDetailsBody = ({ releaseId }: ReleaseDetailsBodyProps) => {
  const { formatMessage } = useIntl();
  const [{ query }, setQuery] = useQueryParams<GetReleaseActionsQueryParams>();
  const { toggleNotification } = useNotification();
  const { formatAPIError } = useAPIErrorHandler();
  const {
    data: releaseData,
    isLoading: isReleaseLoading,
    isError: isReleaseError,
    error: releaseError,
  } = useGetReleaseQuery({ id: releaseId });
  const {
    allowedActions: { canUpdate },
  } = useRBAC(PERMISSIONS);
  const runHookWaterfall = useStrapiApp('ReleaseDetailsPage', (state) => state.runHookWaterfall);

  // TODO: Migrated displayedHeader to v5
  const { hasI18nEnabled }: { displayedHeaders: any; hasI18nEnabled: boolean } = runHookWaterfall(
    'ContentReleases/pages/ReleaseDetails/add-locale-in-releases',
    {
      displayedHeaders: {
        label: formatMessage({
          id: 'content-releases.page.ReleaseDetails.table.header.label.locale',
          defaultMessage: 'locale',
        }),
        name: 'locale',
      },
      hasI18nEnabled: false,
    }
  );

  const release = releaseData?.data;
  const selectedGroupBy = query?.groupBy || 'contentType';

  const {
    isLoading,
    isFetching,
    isError,
    data,
    error: releaseActionsError,
  } = useGetReleaseActionsQuery({
    ...query,
    releaseId,
  });

  const [updateReleaseAction] = useUpdateReleaseActionMutation();

  const handleChangeType = async (
    e: React.ChangeEvent<HTMLInputElement>,
    actionId: ReleaseAction['id'],
    actionPath: [string, number]
  ) => {
    const response = await updateReleaseAction({
      params: {
        releaseId,
        actionId,
      },
      body: {
        type: e.target.value as ReleaseAction['type'],
      },
      query, // We are passing the query params to make optimistic updates
      actionPath, // We are passing the action path to found the position in the cache of the action for optimistic updates
    });

    if ('error' in response) {
      if (isFetchError(response.error)) {
        // When the response returns an object with 'error', handle axios error
        toggleNotification({
          type: 'danger',
          message: formatAPIError(response.error),
        });
      } else {
        // Otherwise, the response returns an object with 'error', handle a generic error
        toggleNotification({
          type: 'danger',
          message: formatMessage({ id: 'notification.error', defaultMessage: 'An error occurred' }),
        });
      }
    }
  };

  if (isLoading || isReleaseLoading) {
    return <Page.Loading />;
  }

  const releaseActions = data?.data;
  const releaseMeta = data?.meta;
  const contentTypes = releaseMeta?.contentTypes || {};
  const components = releaseMeta?.components || {};

  if (isReleaseError || !release) {
    const errorsArray = [];
    if (releaseError) {
      errorsArray.push({
        code: releaseError.code,
      });
    }
    if (releaseActionsError) {
      errorsArray.push({
        code: releaseActionsError.code,
      });
    }
    return (
      <Navigate
        to=".."
        state={{
          errors: errorsArray,
        }}
      />
    );
  }

  if (isError || !releaseActions) {
    return <Page.Error />;
  }

  if (Object.keys(releaseActions).length === 0) {
    return (
      <ContentLayout>
        <EmptyStateLayout
          action={
            <LinkButton
              as={ReactRouterLink}
              // @ts-expect-error - types are not inferred correctly through the as prop.
              to={{
                pathname: '/content-manager',
              }}
              style={{ textDecoration: 'none' }}
              variant="secondary"
            >
              {formatMessage({
                id: 'content-releases.page.Details.button.openContentManager',
                defaultMessage: 'Open the Content Manager',
              })}
            </LinkButton>
          }
          icon={<EmptyDocuments width="10rem" />}
          content={formatMessage({
            id: 'content-releases.pages.Details.tab.emptyEntries',
            defaultMessage:
              'This release is empty. Open the Content Manager, select an entry and add it to the release.',
          })}
        />
      </ContentLayout>
    );
  }

  const groupByLabel = formatMessage({
    id: 'content-releases.pages.ReleaseDetails.groupBy.aria-label',
    defaultMessage: 'Group by',
  });
  const headers = [
    // ...displayedHeaders,
    {
      label: formatMessage({
        id: 'content-releases.page.ReleaseDetails.table.header.label.name',
        defaultMessage: 'name',
      }),
      name: 'name',
    },
    {
      label: formatMessage({
        id: 'content-releases.page.ReleaseDetails.table.header.label.content-type',
        defaultMessage: 'content-type',
      }),
      name: 'content-type',
    },
    {
      label: formatMessage({
        id: 'content-releases.page.ReleaseDetails.table.header.label.action',
        defaultMessage: 'action',
      }),
      name: 'action',
    },
    ...(!release.releasedAt
      ? [
          {
            label: formatMessage({
              id: 'content-releases.page.ReleaseDetails.table.header.label.status',
              defaultMessage: 'status',
            }),
            name: 'status',
          },
        ]
      : []),
  ];
  const options = hasI18nEnabled ? GROUP_BY_OPTIONS : GROUP_BY_OPTIONS_NO_LOCALE;

  return (
    <ContentLayout>
      <Flex gap={8} direction="column" alignItems="stretch">
        <Flex>
          <SingleSelect
            placeholder={groupByLabel}
            aria-label={groupByLabel}
            customizeContent={(value) =>
              formatMessage(
                {
                  id: `content-releases.pages.ReleaseDetails.groupBy.label`,
                  defaultMessage: `Group by {groupBy}`,
                },
                {
                  groupBy: value,
                }
              )
            }
            value={formatMessage(getGroupByOptionLabel(selectedGroupBy))}
            onChange={(value) => setQuery({ groupBy: value as ReleaseActionGroupBy })}
          >
            {options.map((option) => (
              <SingleSelectOption key={option} value={option}>
                {formatMessage(getGroupByOptionLabel(option))}
              </SingleSelectOption>
            ))}
          </SingleSelect>
        </Flex>
        {Object.keys(releaseActions).map((key) => (
          <Flex key={`releases-group-${key}`} gap={4} direction="column" alignItems="stretch">
            <Flex role="separator" aria-label={key}>
              <Badge>{key}</Badge>
            </Flex>
            <Table.Root
              rows={releaseActions[key].map((item) => ({
                ...item,
                id: Number(item.entry.id),
              }))}
              headers={headers}
              isLoading={isLoading || isFetching}
            >
              <Table.Content>
                <Table.Head>
                  {headers.map((header) => (
                    <Table.HeaderCell key={header.name} {...header} />
                  ))}
                </Table.Head>
                <Table.Loading />
                <Table.Body>
                  {releaseActions[key].map(
                    ({ id, contentType, locale, type, entry }, actionIndex) => (
                      <Tr key={id}>
                        <Td width="25%" maxWidth="200px">
                          <Typography ellipsis>{`${
                            contentType.mainFieldValue || entry.id
                          }`}</Typography>
                        </Td>
                        {hasI18nEnabled && (
                          <Td width="10%">
                            <Typography>{`${locale?.name ? locale.name : '-'}`}</Typography>
                          </Td>
                        )}

                        <Td width="10%">
                          <Typography>{contentType.displayName || ''}</Typography>
                        </Td>
                        <Td width="20%">
                          {release.releasedAt ? (
                            <Typography>
                              {formatMessage(
                                {
                                  id: 'content-releases.page.ReleaseDetails.table.action-published',
                                  defaultMessage:
                                    'This entry was <b>{isPublish, select, true {published} other {unpublished}}</b>.',
                                },
                                {
                                  isPublish: type === 'publish',
                                  b: (children: React.ReactNode) => (
                                    <Typography fontWeight="bold">{children}</Typography>
                                  ),
                                }
                              )}
                            </Typography>
                          ) : (
                            <ReleaseActionOptions
                              selected={type}
                              handleChange={(e) => handleChangeType(e, id, [key, actionIndex])}
                              name={`release-action-${id}-type`}
                              disabled={!canUpdate}
                            />
                          )}
                        </Td>
                        {!release.releasedAt && (
                          <>
                            <Td width="20%" minWidth="200px">
                              <EntryValidationText
                                action={type}
                                schema={contentTypes?.[contentType.uid]}
                                components={components}
                                entry={entry}
                              />
                            </Td>
                            <Td>
                              <Flex justifyContent="flex-end">
                                <ReleaseActionMenu.Root>
                                  <ReleaseActionMenu.ReleaseActionEntryLinkItem
                                    contentTypeUid={contentType.uid}
                                    entryId={entry.id}
                                    locale={locale?.code}
                                  />
                                  <ReleaseActionMenu.DeleteReleaseActionItem
                                    releaseId={release.id}
                                    actionId={id}
                                  />
                                </ReleaseActionMenu.Root>
                              </Flex>
                            </Td>
                          </>
                        )}
                      </Tr>
                    )
                  )}
                </Table.Body>
              </Table.Content>
            </Table.Root>
          </Flex>
        ))}
        <Pagination.Root
          {...releaseMeta?.pagination}
          defaultPageSize={releaseMeta?.pagination?.pageSize}
        >
          <Pagination.PageSize />
          <Pagination.Links />
        </Pagination.Root>
      </Flex>
    </ContentLayout>
  );
};

/* -------------------------------------------------------------------------------------------------
 * ReleaseDetailsPage
 * -----------------------------------------------------------------------------------------------*/
const ReleaseDetailsPage = () => {
  const { formatMessage } = useIntl();
  const { releaseId } = useParams<{ releaseId: string }>();
  const { toggleNotification } = useNotification();
  const { formatAPIError } = useAPIErrorHandler();
  const navigate = useNavigate();
  const [releaseModalShown, setReleaseModalShown] = React.useState(false);
  const [showWarningSubmit, setWarningSubmit] = React.useState(false);

  const {
    isLoading: isLoadingDetails,
    data,
    isSuccess: isSuccessDetails,
  } = useGetReleaseQuery(
    { id: releaseId! },
    {
      skip: !releaseId,
    }
  );
  const [updateRelease, { isLoading: isSubmittingForm }] = useUpdateReleaseMutation();
  const [deleteRelease] = useDeleteReleaseMutation();

  const toggleEditReleaseModal = () => {
    setReleaseModalShown((prev) => !prev);
  };

  const toggleWarningSubmit = () => setWarningSubmit((prevState) => !prevState);

  if (isLoadingDetails) {
    return (
      <ReleaseDetailsLayout
        toggleEditReleaseModal={toggleEditReleaseModal}
        toggleWarningSubmit={toggleWarningSubmit}
      >
        <Page.Loading />
      </ReleaseDetailsLayout>
    );
  }

  if (!releaseId) {
    return <Navigate to=".." />;
  }

  const releaseData = (isSuccessDetails && data?.data) || null;

  const title = releaseData?.name || '';
  const timezone = releaseData?.timezone ?? null;
  const scheduledAt =
    releaseData?.scheduledAt && timezone ? utcToZonedTime(releaseData.scheduledAt, timezone) : null;
  // Just get the date and time to display without considering updated timezone time
  const date = scheduledAt ? format(scheduledAt, 'yyyy-MM-dd') : null;
  const time = scheduledAt ? format(scheduledAt, 'HH:mm') : '';

  const handleEditRelease = async (values: FormValues) => {
    const response = await updateRelease({
      id: releaseId,
      name: values.name,
      scheduledAt: values.scheduledAt,
      timezone: values.timezone,
    });

    if ('data' in response) {
      // When the response returns an object with 'data', handle success
      toggleNotification({
        type: 'success',
        message: formatMessage({
          id: 'content-releases.modal.release-updated-notification-success',
          defaultMessage: 'Release updated.',
        }),
      });
      toggleEditReleaseModal();
    } else if (isFetchError(response.error)) {
      // When the response returns an object with 'error', handle axios error
      toggleNotification({
        type: 'danger',
        message: formatAPIError(response.error),
      });
    } else {
      // Otherwise, the response returns an object with 'error', handle a generic error
      toggleNotification({
        type: 'danger',
        message: formatMessage({ id: 'notification.error', defaultMessage: 'An error occurred' }),
      });
    }
  };

  const handleDeleteRelease = async () => {
    const response = await deleteRelease({
      id: releaseId,
    });

    if ('data' in response) {
      navigate('..');
    } else if (isFetchError(response.error)) {
      // When the response returns an object with 'error', handle fetch error
      toggleNotification({
        type: 'danger',
        message: formatAPIError(response.error),
      });
    } else {
      // Otherwise, the response returns an object with 'error', handle a generic error
      toggleNotification({
        type: 'danger',
        message: formatMessage({ id: 'notification.error', defaultMessage: 'An error occurred' }),
      });
    }
  };

  return (
    <ReleaseDetailsLayout
      toggleEditReleaseModal={toggleEditReleaseModal}
      toggleWarningSubmit={toggleWarningSubmit}
    >
      <ReleaseDetailsBody releaseId={releaseId} />
      {releaseModalShown && (
        <ReleaseModal
          handleClose={toggleEditReleaseModal}
          handleSubmit={handleEditRelease}
          isLoading={isLoadingDetails || isSubmittingForm}
          initialValues={{
            name: title || '',
            scheduledAt,
            date,
            time,
            isScheduled: Boolean(scheduledAt),
            timezone,
          }}
        />
      )}
      <ConfirmDialog
        isOpen={showWarningSubmit}
        onClose={toggleWarningSubmit}
        onConfirm={handleDeleteRelease}
      >
        {formatMessage({
          id: 'content-releases.dialog.confirmation-message',
          defaultMessage: 'Are you sure you want to delete this release?',
        })}
      </ConfirmDialog>
    </ReleaseDetailsLayout>
  );
};

export { ReleaseDetailsPage };<|MERGE_RESOLUTION|>--- conflicted
+++ resolved
@@ -11,11 +11,8 @@
   useNotification,
   useQueryParams,
   useRBAC,
-<<<<<<< HEAD
   isFetchError,
-=======
   useStrapiApp,
->>>>>>> 80e53293
 } from '@strapi/admin/strapi-admin';
 import {
   Button,
