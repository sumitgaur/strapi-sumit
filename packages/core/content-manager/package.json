--- conflicted
+++ resolved
@@ -60,17 +60,10 @@
     "@radix-ui/react-toolbar": "1.0.4",
     "@reduxjs/toolkit": "1.9.7",
     "@sindresorhus/slugify": "1.1.0",
-<<<<<<< HEAD
     "@strapi/design-system": "1.18.0",
     "@strapi/icons": "1.18.0",
-    "@strapi/types": "5.0.0-beta.3",
-    "@strapi/utils": "5.0.0-beta.3",
-=======
-    "@strapi/design-system": "1.17.0",
-    "@strapi/icons": "1.16.0",
     "@strapi/types": "5.0.0-beta.4",
     "@strapi/utils": "5.0.0-beta.4",
->>>>>>> a9b61589
     "axios": "1.6.8",
     "codemirror5": "npm:codemirror@^5.65.11",
     "date-fns": "2.30.0",
