--- conflicted
+++ resolved
@@ -3,85 +3,6 @@
 
 import { usePreviewContext } from '../pages/Preview';
 
-<<<<<<< HEAD
-// TODO use ArrowLineLeft once it's available in the DS
-const AnimatedArrow = styled(ArrowLeft)<{ isSideEditorOpen: boolean }>`
-  will-change: transform;
-  rotate: ${(props) => (props.isSideEditorOpen ? '0deg' : '180deg')};
-  transition: rotate 0.2s ease-in-out;
-`;
-
-const UnstablePreviewContent = () => {
-  const previewUrl = usePreviewContext('PreviewContent', (state) => state.url);
-  const layout = usePreviewContext('PreviewContent', (state) => state.layout);
-
-  const { formatMessage } = useIntl();
-
-  const [isSideEditorOpen, setIsSideEditorOpen] = React.useState(true);
-
-  return (
-    <Flex flex={1} overflow="auto" alignItems="stretch">
-      <Box
-        overflow="auto"
-        width={isSideEditorOpen ? '50%' : 0}
-        borderWidth="0 1px 0 0"
-        borderColor="neutral150"
-        paddingTop={6}
-        paddingBottom={6}
-        // Remove horizontal padding when the editor is closed or it won't fully disappear
-        paddingLeft={isSideEditorOpen ? 6 : 0}
-        paddingRight={isSideEditorOpen ? 6 : 0}
-        transition="all 0.2s ease-in-out"
-      >
-        <FormLayout layout={layout.layout} hasBackground={false} />
-      </Box>
-      <Box position="relative" flex={1} height="100%" overflow="hidden">
-        <Box
-          src={previewUrl}
-          /**
-           * For some reason, changing an iframe's src tag causes the browser to add a new item in the
-           * history stack. This is an issue for us as it means clicking the back button will not let us
-           * go back to the edit view. To fix it, we need to trick the browser into thinking this is a
-           * different iframe when the preview URL changes. So we set a key prop to force React
-           * to mount a different node when the src changes.
-           */
-          key={previewUrl}
-          title={formatMessage({
-            id: 'content-manager.preview.panel.title',
-            defaultMessage: 'Preview',
-          })}
-          width="100%"
-          height="100%"
-          borderWidth={0}
-          tag="iframe"
-        />
-        <IconButton
-          variant="tertiary"
-          label={formatMessage(
-            isSideEditorOpen
-              ? {
-                  id: 'content-manager.preview.content.close-editor',
-                  defaultMessage: 'Close editor',
-                }
-              : {
-                  id: 'content-manager.preview.content.open-editor',
-                  defaultMessage: 'Open editor',
-                }
-          )}
-          onClick={() => setIsSideEditorOpen((prev) => !prev)}
-          position="absolute"
-          top={2}
-          left={2}
-        >
-          <AnimatedArrow isSideEditorOpen={isSideEditorOpen} />
-        </IconButton>
-      </Box>
-    </Flex>
-  );
-};
-
-=======
->>>>>>> 2cc011c8
 const PreviewContent = () => {
   const previewUrl = usePreviewContext('PreviewContent', (state) => state.url);
 
