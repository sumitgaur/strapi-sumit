--- conflicted
+++ resolved
@@ -268,7 +268,6 @@
     return mappedEntity;
   },
 
-<<<<<<< HEAD
   async publishMany(entities, uid) {
     if (!entities.length) {
       return null;
@@ -346,10 +345,7 @@
     return unpublishedEntitiesCount;
   },
 
-  async unpublish(entity, body = {}, uid) {
-=======
   async unpublish(entity, uid, body = {}) {
->>>>>>> 4d76b58d
     if (!entity[PUBLISHED_AT_ATTRIBUTE]) {
       throw new ApplicationError('already.draft');
     }
