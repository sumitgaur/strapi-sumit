import { errors } from '@strapi/utils';
import type { Core, UID } from '@strapi/types';
import { getService as getContentManagerService } from '../../utils';
import { getService } from '../utils';
import { HistoryVersions } from '../../../../shared/contracts';

<<<<<<< HEAD
const createHistoryVersionController = ({ strapi }: { strapi: Core.Strapi }) => {
=======
/**
 * Parses pagination params and makes sure they're within valid ranges
 */
const getValidPagination = ({ page, pageSize }: { page: any; pageSize: any }) => {
  let pageNumber = 1;
  let pageSizeNumber = 10;

  if (page) {
    const parsedPage = parseInt(page, 10);
    pageNumber = parseInt(page, 10);

    if (!Number.isNaN(parsedPage) && parsedPage >= 1) {
      pageNumber = parsedPage;
    }
  }

  if (pageSize) {
    const parsedPageSize = parseInt(pageSize, 10);

    if (!Number.isNaN(parsedPageSize) && parsedPageSize >= 1 && parsedPageSize <= 100) {
      pageSizeNumber = parsedPageSize;
    }
  }

  return { page: pageNumber, pageSize: pageSizeNumber };
};

const createHistoryVersionController = ({ strapi }: { strapi: Strapi }) => {
>>>>>>> 377d4786
  return {
    async findMany(ctx) {
      const contentTypeUid = ctx.query.contentType as UID.ContentType;
      const isSingleType = strapi.getModel(contentTypeUid).kind === 'singleType';

      if (isSingleType && !contentTypeUid) {
        throw new errors.ForbiddenError('contentType is required');
      }

      if (!contentTypeUid && !ctx.query.documentId) {
        throw new errors.ForbiddenError('contentType and documentId are required');
      }

      /**
       * There are no permissions specifically for history versions,
       * but we need to check that the user can read the content type
       */
      const permissionChecker = getContentManagerService('permission-checker').create({
        userAbility: ctx.state.userAbility,
        model: ctx.query.contentType,
      });

      if (permissionChecker.cannot.read()) {
        return ctx.forbidden();
      }

      const params: HistoryVersions.GetHistoryVersions.Request['query'] =
        await permissionChecker.sanitizeQuery(ctx.query);

      const { results, pagination } = await getService(strapi, 'history').findVersionsPage({
        ...params,
        ...getValidPagination({ page: params.page, pageSize: params.pageSize }),
      });

      return { data: results, meta: { pagination } };
    },
  } satisfies Core.Controller;
};

export { createHistoryVersionController };<|MERGE_RESOLUTION|>--- conflicted
+++ resolved
@@ -4,9 +4,6 @@
 import { getService } from '../utils';
 import { HistoryVersions } from '../../../../shared/contracts';
 
-<<<<<<< HEAD
-const createHistoryVersionController = ({ strapi }: { strapi: Core.Strapi }) => {
-=======
 /**
  * Parses pagination params and makes sure they're within valid ranges
  */
@@ -34,8 +31,7 @@
   return { page: pageNumber, pageSize: pageSizeNumber };
 };
 
-const createHistoryVersionController = ({ strapi }: { strapi: Strapi }) => {
->>>>>>> 377d4786
+const createHistoryVersionController = ({ strapi }: { strapi: Core.Strapi }) => {
   return {
     async findMany(ctx) {
       const contentTypeUid = ctx.query.contentType as UID.ContentType;
