--- conflicted
+++ resolved
@@ -1,10 +1,6 @@
 {
   "name": "eslint-config-custom",
   "main": "index.js",
-<<<<<<< HEAD
-  "version": "4.12.6",
-=======
   "version": "4.12.7",
->>>>>>> fefc4a24
   "private": true
 }