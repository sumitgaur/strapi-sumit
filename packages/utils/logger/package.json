{
  "name": "@strapi/logger",
<<<<<<< HEAD
  "version": "5.13.0-beta.1",
=======
  "version": "5.13.1",
>>>>>>> fca58d9b
  "description": "Strapi's logger",
  "homepage": "https://strapi.io",
  "bugs": {
    "url": "https://github.com/strapi/strapi/issues"
  },
  "repository": {
    "type": "git",
    "url": "git://github.com/strapi/strapi.git"
  },
  "license": "SEE LICENSE IN LICENSE",
  "author": {
    "name": "Strapi Solutions SAS",
    "email": "hi@strapi.io",
    "url": "https://strapi.io"
  },
  "maintainers": [
    {
      "name": "Strapi Solutions SAS",
      "email": "hi@strapi.io",
      "url": "https://strapi.io"
    }
  ],
  "main": "./dist/index.js",
  "module": "./dist/index.mjs",
  "source": "./src/index.ts",
  "types": "./dist/index.d.ts",
  "files": [
    "dist/"
  ],
  "scripts": {
    "build": "run -T npm-run-all clean --parallel build:code build:types",
    "build:code": "run -T  rollup -c",
    "build:types": "run -T tsc -p tsconfig.build.json --emitDeclarationOnly",
    "clean": "run -T rimraf ./dist",
    "lint": "run -T eslint .",
    "test:ts": "run -T tsc --noEmit",
    "watch": "run -T rollup -c -w"
  },
  "dependencies": {
    "lodash": "4.17.21",
    "winston": "3.10.0"
  },
  "devDependencies": {
<<<<<<< HEAD
    "eslint-config-custom": "5.13.0-beta.1",
    "tsconfig": "5.13.0-beta.1"
=======
    "eslint-config-custom": "5.13.1",
    "tsconfig": "5.13.1"
>>>>>>> fca58d9b
  },
  "engines": {
    "node": ">=18.0.0 <=22.x.x",
    "npm": ">=6.0.0"
  }
}<|MERGE_RESOLUTION|>--- conflicted
+++ resolved
@@ -1,10 +1,6 @@
 {
   "name": "@strapi/logger",
-<<<<<<< HEAD
-  "version": "5.13.0-beta.1",
-=======
   "version": "5.13.1",
->>>>>>> fca58d9b
   "description": "Strapi's logger",
   "homepage": "https://strapi.io",
   "bugs": {
@@ -48,13 +44,8 @@
     "winston": "3.10.0"
   },
   "devDependencies": {
-<<<<<<< HEAD
-    "eslint-config-custom": "5.13.0-beta.1",
-    "tsconfig": "5.13.0-beta.1"
-=======
     "eslint-config-custom": "5.13.1",
     "tsconfig": "5.13.1"
->>>>>>> fca58d9b
   },
   "engines": {
     "node": ">=18.0.0 <=22.x.x",
