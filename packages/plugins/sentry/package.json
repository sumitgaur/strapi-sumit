--- conflicted
+++ resolved
@@ -45,13 +45,8 @@
   },
   "dependencies": {
     "@sentry/node": "6.19.7",
-<<<<<<< HEAD
-    "@strapi/design-system": "1.13.0",
+    "@strapi/design-system": "1.13.1",
     "@strapi/helper-plugin": "4.15.2",
-=======
-    "@strapi/design-system": "1.13.1",
-    "@strapi/helper-plugin": "4.15.1",
->>>>>>> 5c5ae949
     "@strapi/icons": "1.13.0"
   },
   "devDependencies": {
