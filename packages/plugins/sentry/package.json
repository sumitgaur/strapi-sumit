--- conflicted
+++ resolved
@@ -51,15 +51,9 @@
   },
   "dependencies": {
     "@sentry/node": "6.19.7",
-<<<<<<< HEAD
     "@strapi/design-system": "1.16.0",
-    "@strapi/helper-plugin": "4.20.3",
+    "@strapi/helper-plugin": "4.20.4",
     "@strapi/icons": "1.16.0"
-=======
-    "@strapi/design-system": "1.15.0",
-    "@strapi/helper-plugin": "4.20.4",
-    "@strapi/icons": "1.15.0"
->>>>>>> f37fdb46
   },
   "devDependencies": {
     "@strapi/pack-up": "4.20.4",
