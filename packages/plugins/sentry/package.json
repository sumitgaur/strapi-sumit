--- conflicted
+++ resolved
@@ -45,13 +45,8 @@
   },
   "dependencies": {
     "@sentry/node": "6.19.7",
-<<<<<<< HEAD
-    "@strapi/design-system": "1.13.0",
+    "@strapi/design-system": "1.13.1",
     "@strapi/helper-plugin": "4.15.4",
-=======
-    "@strapi/design-system": "1.13.1",
-    "@strapi/helper-plugin": "4.15.2",
->>>>>>> d999ad0b
     "@strapi/icons": "1.13.0"
   },
   "devDependencies": {
