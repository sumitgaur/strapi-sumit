import React, {
  useCallback,
  useMemo,
  // useRef,
  useState,
} from 'react';
import { useIntl } from 'react-intl';
import {
  SettingsPageTitle,
<<<<<<< HEAD
  // SizedInput,
  // useTracking,
  // getYupInnerErrors,
  // request,
  // useNotification,
  // useOverlayBlocker,
  LoadingIndicatorPage,
=======
  SizedInput,
  useTracking,
  getYupInnerErrors,
  request,
  useNotification,
  useOverlayBlocker,
  CheckPagePermissions,
>>>>>>> 87c93b19
} from '@strapi/helper-plugin';
// import { get, upperFirst, has } from 'lodash';
// import has from 'lodash/has';
// import { Row } from 'reactstrap';

// // DS INTEGRATION
import { FontAwesomeIcon } from '@fortawesome/react-fontawesome';

import { HeaderLayout, Layout, ContentLayout } from '@strapi/parts/Layout';
import { Main } from '@strapi/parts/Main';
import { Table, Thead, Tr, Th, Tbody, Td } from '@strapi/parts/Table';
import { Text, TableLabel } from '@strapi/parts/Text';
import { VisuallyHidden } from '@strapi/parts/VisuallyHidden';
import { IconButton } from '@strapi/parts/IconButton';
import EditIcon from '@strapi/icons/EditIcon';
// import forms from './utils/forms';
import createProvidersArray from './utils/createProvidersArray';
// import ModalForm from '../../components/ModalForm';
import {
  // getRequestURL,
  getTrad,
} from '../../utils';
import { useForm } from '../../hooks';
import pluginPermissions from '../../permissions';

const ProtectedProvidersPage = () => (
  <CheckPagePermissions permissions={pluginPermissions.readProviders}>
    <ProvidersPage />
  </CheckPagePermissions>
);

const ProvidersPage = () => {
  const { formatMessage } = useIntl();

  // const { trackUsage } = useTracking();
  // const trackUsageRef = useRef(trackUsage);
  // const [isOpen, setIsOpen] = useState(false);
  // const [isSubmiting, setIsSubmiting] = useState(false);
  // const buttonSubmitRef = useRef(null);
  // const [showForm, setShowForm] = useState(false);
  // const [providerToEditName, setProviderToEditName] = useState(null);
  // FIXME
  const [, setProviderToEditName] = useState(null);
  // const toggleNotification = useNotification();
  // const { lockApp, unlockApp } = useOverlayBlocker();

  const updatePermissions = useMemo(() => {
    return { update: pluginPermissions.updateProviders };
  }, []);

  const {
    allowedActions: { canUpdate },
    // dispatchResetForm,
    // dispatchSetFormErrors,
    // dispatchSubmitSucceeded,
    // formErrors,
    // handleChange,
    isLoading,
    isLoadingForPermissions,
    modifiedData,
  } = useForm('providers', updatePermissions);

  const providers = useMemo(() => createProvidersArray(modifiedData), [modifiedData]);

  const rowCount = providers.length;

  // const isProviderWithSubdomain = useMemo(() => {
  //   if (!providerToEditName) {
  //     return false;
  //   }

  //   const providerToEdit = providers.find(obj => obj.name === providerToEditName);

  //   return has(providerToEdit, 'subdomain');
  // }, [providers, providerToEditName]);

  const pageTitle = formatMessage({
    id: getTrad('HeaderNav.link.providers'),
    defaultMessage: 'Providers',
  });

  // const formToRender = useMemo(() => {
  //   if (providerToEditName === 'email') {
  //     return forms.email;
  //   }

  //   if (isProviderWithSubdomain) {
  //     return forms.providersWithSubdomain;
  //   }

  //   return forms.providers;
  // }, [providerToEditName, isProviderWithSubdomain]);

  // const handleClick = useCallback(() => {
  //   buttonSubmitRef.current.click();
  // }, []);

  // const handleToggle = useCallback(() => {
  //   setIsOpen(prev => !prev);
  // }, []);

  const handleClickEdit = useCallback(
    provider => {
      if (canUpdate) {
        setProviderToEditName(provider.name);
        // handleToggle();
      }
    },
    // [canUpdate, handleToggle]
    [canUpdate]
  );

  // const handleClosed = useCallback(() => {
  //   setProviderToEditName(null);
  //   setShowForm(false);
  //   dispatchResetForm();
  // }, [dispatchResetForm]);

  // const handleOpened = useCallback(() => {
  //   setShowForm(true);
  // }, []);

  // const handleSubmit = useCallback(
  //   async e => {
  //     e.preventDefault();
  //     const { schema } = formToRender;
  //     let errors = {};

  //     setIsSubmiting(true);

  //     try {
  //       await schema.validate(modifiedData[providerToEditName], { abortEarly: false });
  //       lockApp();

  //       try {
  //         trackUsageRef.current('willEditAuthenticationProvider');

  //         await request(getRequestURL('providers'), {
  //           method: 'PUT',
  //           body: { providers: modifiedData },
  //         });

  //         trackUsageRef.current('didEditAuthenticationProvider');

  //         toggleNotification({
  //           type: 'success',
  //           message: { id: getTrad('notification.success.submit') },
  //         });

  //         dispatchSubmitSucceeded();

  //         handleToggle();
  //       } catch (err) {
  //         console.error(err);
  //         toggleNotification({
  //           type: 'warning',
  //           message: { id: 'notification.error' },
  //         });
  //       }
  //     } catch (err) {
  //       console.error(err);
  //       errors = getYupInnerErrors(err);
  //       console.log(errors);
  //     }

  //     dispatchSetFormErrors(errors);

  //     setIsSubmiting(false);
  //     unlockApp();
  //   },
  //   [
  //     dispatchSetFormErrors,
  //     dispatchSubmitSucceeded,
  //     formToRender,
  //     handleToggle,
  //     modifiedData,
  //     providerToEditName,
  //     toggleNotification,
  //     lockApp,
  //     unlockApp,
  //   ]
  // );

  return (
    <Layout>
      <SettingsPageTitle name={pageTitle} />
      <Main
        labelledBy={formatMessage({
          id: getTrad('HeaderNav.link.providers'),
          defaultMessage: 'Providers',
        })}
      >
        <HeaderLayout
          as="h1"
          id="providers"
          title={formatMessage({
            id: getTrad('HeaderNav.link.providers'),
            defaultMessage: 'Providers',
          })}
        />
        {isLoading || isLoadingForPermissions ? (
          <LoadingIndicatorPage />
        ) : (
          <ContentLayout>
            <Table colCount={4} rowCount={rowCount + 1}>
              <Thead>
                <Tr>
                  <Th>
                    <TableLabel>
                      <VisuallyHidden>
                        {formatMessage({ id: getTrad('Providers.image'), defaultMessage: 'Image' })}
                      </VisuallyHidden>
                    </TableLabel>
                  </Th>
                  <Th>
                    <TableLabel>
                      {formatMessage({ id: getTrad('Providers.name'), defaultMessage: 'Name' })}
                    </TableLabel>
                  </Th>
                  <Th>
                    <TableLabel>
                      {formatMessage({ id: getTrad('Providers.status'), defaultMessage: 'Status' })}
                    </TableLabel>
                  </Th>
                  <Th>
                    <TableLabel>
                      <VisuallyHidden>
                        {formatMessage({
                          id: getTrad('Providers.settings'),
                          defaultMessage: 'Settings',
                        })}
                      </VisuallyHidden>
                    </TableLabel>
                  </Th>
                </Tr>
              </Thead>
              <Tbody>
                {providers.map(provider => (
                  <Tr key={provider.name}>
                    <Td width="">
                      <FontAwesomeIcon icon={provider.icon} />
                    </Td>
                    <Td width="45%">
                      <Text highlighted textColor="neutral800">
                        {provider.name}
                      </Text>
                    </Td>
                    <Td width="65%">
                      <Text
                        textColor={provider.enabled ? 'success600' : 'danger600'}
                        data-testid={`enable-${provider.name}`}
                      >
                        {provider.enabled
                          ? formatMessage({
                              id: getTrad('Providers.enabled'),
                              defaultMessage: 'Enabled',
                            })
                          : formatMessage({
                              id: getTrad('Providers.disabled'),
                              defaultMessage: 'Disabled',
                            })}
                      </Text>
                    </Td>
                    <Td>
                      {canUpdate && (
                        <IconButton
                          onClick={() => handleClickEdit(provider)}
                          noBorder
                          icon={<EditIcon />}
                          label="Edit"
                        />
                      )}
                    </Td>
                  </Tr>
                ))}
              </Tbody>
            </Table>
          </ContentLayout>
        )}
      </Main>
      {/* <ModalForm
        isOpen={isOpen}
        onClick={handleClick}
        onCancel={handleToggle}
        isLoading={isSubmiting}
        onOpened={handleOpened}
        onClosed={handleClosed}
        onToggle={handleToggle}
        headerBreadcrumbs={[
          formatMessage({
            id: getTrad('PopUpForm.header.edit.providers'),
            defaultMessage: 'Edit Provider',
          }),
          upperFirst(providerToEditName),
        ]}
      >
        {showForm && (
          <form onSubmit={handleSubmit}>
            <Row>
              {formToRender.form.map(input => {
                const label = input.label.params
                  ? { ...input.label, params: { provider: upperFirst(providerToEditName) } }
                  : input.label;

                const value =
                  input.name === 'noName'
                    ? `${strapi.backendURL}/connect/${providerToEditName}/callback`
                    : get(modifiedData, [providerToEditName, ...input.name.split('.')], '');

                return (
                  <SizedInput
                    key={input.name}
                    {...input}
                    label={label}
                    error={formErrors[input.name]}
                    name={`${providerToEditName}.${input.name}`}
                    onChange={handleChange}
                    value={value}
                  />
                );
              })}
            </Row>
            <button type="submit" style={{ display: 'none' }} ref={buttonSubmitRef}>
              hidden button to use the native form event
            </button>
          </form>
        )}
      </ModalForm> */}
    </Layout>
  );
};

export default ProtectedProvidersPage;<|MERGE_RESOLUTION|>--- conflicted
+++ resolved
@@ -7,7 +7,6 @@
 import { useIntl } from 'react-intl';
 import {
   SettingsPageTitle,
-<<<<<<< HEAD
   // SizedInput,
   // useTracking,
   // getYupInnerErrors,
@@ -15,15 +14,13 @@
   // useNotification,
   // useOverlayBlocker,
   LoadingIndicatorPage,
-=======
-  SizedInput,
-  useTracking,
-  getYupInnerErrors,
-  request,
-  useNotification,
-  useOverlayBlocker,
+  // SizedInput,
+  // useTracking,
+  // getYupInnerErrors,
+  // request,
+  // useNotification,
+  // useOverlayBlocker,
   CheckPagePermissions,
->>>>>>> 87c93b19
 } from '@strapi/helper-plugin';
 // import { get, upperFirst, has } from 'lodash';
 // import has from 'lodash/has';
@@ -49,13 +46,7 @@
 import { useForm } from '../../hooks';
 import pluginPermissions from '../../permissions';
 
-const ProtectedProvidersPage = () => (
-  <CheckPagePermissions permissions={pluginPermissions.readProviders}>
-    <ProvidersPage />
-  </CheckPagePermissions>
-);
-
-const ProvidersPage = () => {
+export const ProvidersPage = () => {
   const { formatMessage } = useIntl();
 
   // const { trackUsage } = useTracking();
@@ -356,4 +347,10 @@
   );
 };
 
+const ProtectedProvidersPage = () => (
+  <CheckPagePermissions permissions={pluginPermissions.readProviders}>
+    <ProvidersPage />
+  </CheckPagePermissions>
+);
+
 export default ProtectedProvidersPage;