--- conflicted
+++ resolved
@@ -46,15 +46,9 @@
     "watch": "pack-up watch"
   },
   "dependencies": {
-<<<<<<< HEAD
     "@strapi/design-system": "2.0.0-rc.14",
     "@strapi/icons": "2.0.0-rc.14",
-    "@strapi/utils": "5.4.1",
-=======
-    "@strapi/design-system": "2.0.0-rc.13",
-    "@strapi/icons": "2.0.0-rc.13",
     "@strapi/utils": "5.4.2",
->>>>>>> 2b50b782
     "bcryptjs": "2.4.3",
     "formik": "2.4.5",
     "grant-koa": "5.4.8",
