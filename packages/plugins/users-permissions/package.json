{
  "name": "@strapi/plugin-users-permissions",
<<<<<<< HEAD
  "version": "5.12.0-beta.0",
=======
  "version": "5.11.1",
>>>>>>> 896eb443
  "description": "Protect your API with a full-authentication process based on JWT",
  "repository": {
    "type": "git",
    "url": "git://github.com/strapi/strapi.git"
  },
  "license": "SEE LICENSE IN LICENSE",
  "author": {
    "name": "Strapi Solutions SAS",
    "email": "hi@strapi.io",
    "url": "https://strapi.io"
  },
  "maintainers": [
    {
      "name": "Strapi Solutions SAS",
      "email": "hi@strapi.io",
      "url": "https://strapi.io"
    }
  ],
  "exports": {
    "./strapi-admin": {
      "source": "./admin/src/index.js",
      "import": "./dist/admin/index.mjs",
      "require": "./dist/admin/index.js",
      "default": "./dist/admin/index.js"
    },
    "./strapi-server": {
      "source": "./server/index.js",
      "import": "./dist/server/index.mjs",
      "require": "./dist/server/index.js",
      "default": "./dist/server/index.js"
    },
    "./package.json": "./package.json"
  },
  "scripts": {
    "build": "run -T npm-run-all clean build:code",
    "build:code": "run -T rollup -c",
    "clean": "run -T rimraf dist",
    "lint": "run -T eslint .",
    "test:front": "run -T cross-env IS_EE=true jest --config ./jest.config.front.js",
    "test:front:ce": "run -T cross-env IS_EE=false jest --config ./jest.config.front.js",
    "test:front:watch": "run -T cross-env IS_EE=true jest --config ./jest.config.front.js --watchAll",
    "test:front:watch:ce": "run -T cross-env IS_EE=false jest --config ./jest.config.front.js --watchAll",
    "test:unit": "run -T jest",
    "test:unit:watch": "run -T jest --watch",
    "watch": "run -T rollup -c -w"
  },
  "dependencies": {
    "@strapi/design-system": "2.0.0-rc.18",
    "@strapi/icons": "2.0.0-rc.18",
<<<<<<< HEAD
    "@strapi/utils": "5.12.0-beta.0",
=======
    "@strapi/utils": "5.11.1",
>>>>>>> 896eb443
    "bcryptjs": "2.4.3",
    "formik": "2.4.5",
    "grant": "^5.4.8",
    "immer": "9.0.21",
    "jsonwebtoken": "9.0.0",
    "jwk-to-pem": "2.0.5",
    "koa": "2.15.4",
    "koa2-ratelimit": "^1.1.3",
    "lodash": "4.17.21",
    "prop-types": "^15.8.1",
    "purest": "4.0.2",
    "react-intl": "6.6.2",
    "react-query": "3.39.3",
    "react-redux": "8.1.3",
    "url-join": "4.0.1",
    "yup": "0.32.9"
  },
  "devDependencies": {
<<<<<<< HEAD
    "@strapi/strapi": "5.12.0-beta.0",
=======
    "@strapi/strapi": "5.11.1",
>>>>>>> 896eb443
    "@testing-library/dom": "10.1.0",
    "@testing-library/react": "15.0.7",
    "@testing-library/user-event": "14.5.2",
    "msw": "1.3.0",
    "react": "18.3.1",
    "react-dom": "18.3.1",
    "react-router-dom": "6.22.3",
    "styled-components": "6.1.8"
  },
  "peerDependencies": {
    "@strapi/strapi": "^5.0.0",
    "react": "^17.0.0 || ^18.0.0",
    "react-dom": "^17.0.0 || ^18.0.0",
    "react-router-dom": "^6.0.0",
    "styled-components": "^6.0.0"
  },
  "engines": {
    "node": ">=18.0.0 <=22.x.x",
    "npm": ">=6.0.0"
  },
  "strapi": {
    "displayName": "Roles & Permissions",
    "name": "users-permissions",
    "description": "Protect your API with a full authentication process based on JWT. This plugin comes also with an ACL strategy that allows you to manage the permissions between the groups of users.",
    "required": true,
    "kind": "plugin"
  }
}<|MERGE_RESOLUTION|>--- conflicted
+++ resolved
@@ -1,10 +1,6 @@
 {
   "name": "@strapi/plugin-users-permissions",
-<<<<<<< HEAD
-  "version": "5.12.0-beta.0",
-=======
   "version": "5.11.1",
->>>>>>> 896eb443
   "description": "Protect your API with a full-authentication process based on JWT",
   "repository": {
     "type": "git",
@@ -54,11 +50,7 @@
   "dependencies": {
     "@strapi/design-system": "2.0.0-rc.18",
     "@strapi/icons": "2.0.0-rc.18",
-<<<<<<< HEAD
-    "@strapi/utils": "5.12.0-beta.0",
-=======
     "@strapi/utils": "5.11.1",
->>>>>>> 896eb443
     "bcryptjs": "2.4.3",
     "formik": "2.4.5",
     "grant": "^5.4.8",
@@ -77,11 +69,7 @@
     "yup": "0.32.9"
   },
   "devDependencies": {
-<<<<<<< HEAD
-    "@strapi/strapi": "5.12.0-beta.0",
-=======
     "@strapi/strapi": "5.11.1",
->>>>>>> 896eb443
     "@testing-library/dom": "10.1.0",
     "@testing-library/react": "15.0.7",
     "@testing-library/user-event": "14.5.2",
