{
  "name": "@strapi/plugin-users-permissions",
  "version": "5.4.1",
  "description": "Protect your API with a full-authentication process based on JWT",
  "repository": {
    "type": "git",
    "url": "git://github.com/strapi/strapi.git"
  },
  "license": "SEE LICENSE IN LICENSE",
  "author": {
    "name": "Strapi Solutions SAS",
    "email": "hi@strapi.io",
    "url": "https://strapi.io"
  },
  "maintainers": [
    {
      "name": "Strapi Solutions SAS",
      "email": "hi@strapi.io",
      "url": "https://strapi.io"
    }
  ],
  "exports": {
    "./strapi-admin": {
      "source": "./admin/src/index.js",
      "import": "./dist/admin/index.mjs",
      "require": "./dist/admin/index.js",
      "default": "./dist/admin/index.js"
    },
    "./strapi-server": {
      "source": "./server/index.js",
      "require": "./server/index.js",
      "default": "./server/index.js"
    },
    "./package.json": "./package.json"
  },
  "scripts": {
    "build": "pack-up build",
    "clean": "run -T rimraf dist",
    "lint": "run -T eslint .",
    "test:front": "run -T cross-env IS_EE=true jest --config ./jest.config.front.js",
    "test:front:ce": "run -T cross-env IS_EE=false jest --config ./jest.config.front.js",
    "test:front:watch": "run -T cross-env IS_EE=true jest --config ./jest.config.front.js --watchAll",
    "test:front:watch:ce": "run -T cross-env IS_EE=false jest --config ./jest.config.front.js --watchAll",
    "test:unit": "run -T jest",
    "test:unit:watch": "run -T jest --watch",
    "watch": "pack-up watch"
  },
  "dependencies": {
<<<<<<< HEAD
    "@strapi/design-system": "2.0.0-rc.13",
    "@strapi/icons": "2.0.0-rc.13",
    "@strapi/utils": "5.4.0",
=======
    "@strapi/design-system": "2.0.0-rc.12",
    "@strapi/icons": "2.0.0-rc.12",
    "@strapi/utils": "5.4.1",
>>>>>>> c7e2ed60
    "bcryptjs": "2.4.3",
    "formik": "2.4.5",
    "grant-koa": "5.4.8",
    "immer": "9.0.21",
    "jsonwebtoken": "9.0.0",
    "jwk-to-pem": "2.0.5",
    "koa": "2.15.2",
    "koa2-ratelimit": "^1.1.3",
    "lodash": "4.17.21",
    "prop-types": "^15.8.1",
    "purest": "4.0.2",
    "react-intl": "6.6.2",
    "react-query": "3.39.3",
    "react-redux": "8.1.3",
    "url-join": "4.0.1",
    "yup": "0.32.9"
  },
  "devDependencies": {
    "@strapi/pack-up": "5.0.0",
    "@strapi/strapi": "5.4.1",
    "@testing-library/dom": "10.1.0",
    "@testing-library/react": "15.0.7",
    "@testing-library/user-event": "14.5.2",
    "msw": "1.3.0",
    "react": "18.3.1",
    "react-dom": "18.3.1",
    "react-router-dom": "6.22.3",
    "styled-components": "6.1.8"
  },
  "peerDependencies": {
    "@strapi/strapi": "^5.0.0",
    "react": "^17.0.0 || ^18.0.0",
    "react-dom": "^17.0.0 || ^18.0.0",
    "react-router-dom": "^6.0.0",
    "styled-components": "^6.0.0"
  },
  "engines": {
    "node": ">=18.0.0 <=22.x.x",
    "npm": ">=6.0.0"
  },
  "strapi": {
    "displayName": "Roles & Permissions",
    "name": "users-permissions",
    "description": "Protect your API with a full authentication process based on JWT. This plugin comes also with an ACL strategy that allows you to manage the permissions between the groups of users.",
    "required": true,
    "kind": "plugin"
  },
  "gitHead": "7d785703f52464577d077c4618cbe68b44f8a9cd"
}<|MERGE_RESOLUTION|>--- conflicted
+++ resolved
@@ -46,15 +46,9 @@
     "watch": "pack-up watch"
   },
   "dependencies": {
-<<<<<<< HEAD
     "@strapi/design-system": "2.0.0-rc.13",
     "@strapi/icons": "2.0.0-rc.13",
-    "@strapi/utils": "5.4.0",
-=======
-    "@strapi/design-system": "2.0.0-rc.12",
-    "@strapi/icons": "2.0.0-rc.12",
     "@strapi/utils": "5.4.1",
->>>>>>> c7e2ed60
     "bcryptjs": "2.4.3",
     "formik": "2.4.5",
     "grant-koa": "5.4.8",
