{
  "name": "@strapi/plugin-users-permissions",
  "version": "4.10.7",
  "description": "Protect your API with a full-authentication process based on JWT",
  "repository": {
    "type": "git",
    "url": "git://github.com/strapi/strapi.git"
  },
  "license": "SEE LICENSE IN LICENSE",
  "author": {
    "name": "Strapi Solutions SAS",
    "email": "hi@strapi.io",
    "url": "https://strapi.io"
  },
  "maintainers": [
    {
      "name": "Strapi Solutions SAS",
      "email": "hi@strapi.io",
      "url": "https://strapi.io"
    }
  ],
  "scripts": {
    "test:unit": "run -T jest",
    "test:unit:watch": "run -T jest --watch",
    "test:front": "run -T cross-env IS_EE=true jest --config ./jest.config.front.js",
    "test:front:watch": "run -T cross-env IS_EE=true jest --config ./jest.config.front.js --watchAll",
    "test:front:ce": "run -T cross-env IS_EE=false jest --config ./jest.config.front.js",
    "test:front:watch:ce": "run -T cross-env IS_EE=false jest --config ./jest.config.front.js --watchAll",
    "lint": "run -T eslint ."
  },
  "dependencies": {
<<<<<<< HEAD
    "@strapi/design-system": "1.8.0",
    "@strapi/helper-plugin": "4.10.6",
    "@strapi/icons": "1.8.0",
    "@strapi/utils": "4.10.6",
=======
    "@strapi/design-system": "1.7.10",
    "@strapi/helper-plugin": "4.10.7",
    "@strapi/icons": "1.7.10",
    "@strapi/utils": "4.10.7",
>>>>>>> 4d76b58d
    "bcryptjs": "2.4.3",
    "formik": "2.4.0",
    "grant-koa": "5.4.8",
    "immer": "9.0.19",
    "jsonwebtoken": "9.0.0",
    "jwk-to-pem": "2.0.5",
    "koa": "^2.13.4",
    "koa2-ratelimit": "^1.1.2",
    "lodash": "4.17.21",
    "prop-types": "^15.8.1",
    "purest": "4.0.2",
    "react-intl": "6.4.1",
    "react-query": "3.39.3",
    "react-redux": "8.0.5",
    "url-join": "4.0.1",
    "yup": "^0.32.9"
  },
  "devDependencies": {
    "@testing-library/dom": "9.2.0",
    "@testing-library/react": "14.0.0",
    "@testing-library/user-event": "14.4.3",
    "history": "^4.9.0",
    "msw": "1.2.1",
    "react": "^18.2.0",
    "react-dom": "^18.2.0",
    "react-router-dom": "5.3.4",
    "styled-components": "5.3.3"
  },
  "peerDependencies": {
    "react": "^17.0.0 || ^18.0.0",
    "react-dom": "^17.0.0 || ^18.0.0",
    "react-router-dom": "5.3.4",
    "styled-components": "5.3.3"
  },
  "engines": {
    "node": ">=14.19.1 <=18.x.x",
    "npm": ">=6.0.0"
  },
  "strapi": {
    "displayName": "Roles & Permissions",
    "name": "users-permissions",
    "description": "Protect your API with a full authentication process based on JWT. This plugin comes also with an ACL strategy that allows you to manage the permissions between the groups of users.",
    "required": true,
    "kind": "plugin"
  }
}<|MERGE_RESOLUTION|>--- conflicted
+++ resolved
@@ -29,17 +29,10 @@
     "lint": "run -T eslint ."
   },
   "dependencies": {
-<<<<<<< HEAD
     "@strapi/design-system": "1.8.0",
-    "@strapi/helper-plugin": "4.10.6",
+    "@strapi/helper-plugin": "4.10.7",
     "@strapi/icons": "1.8.0",
-    "@strapi/utils": "4.10.6",
-=======
-    "@strapi/design-system": "1.7.10",
-    "@strapi/helper-plugin": "4.10.7",
-    "@strapi/icons": "1.7.10",
     "@strapi/utils": "4.10.7",
->>>>>>> 4d76b58d
     "bcryptjs": "2.4.3",
     "formik": "2.4.0",
     "grant-koa": "5.4.8",
