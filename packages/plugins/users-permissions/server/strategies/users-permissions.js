--- conflicted
+++ resolved
@@ -90,7 +90,6 @@
     }
   }
 
-<<<<<<< HEAD
   // If no ability have been generated, then consider auth is missing
   if (!ability) {
     throw new UnauthorizedError();
@@ -100,22 +99,8 @@
     // Make sure we're dealing with an array
     castArray,
     // Transform the scope array into an action array
-    every(scope => ability.can(scope))
+    every((scope) => ability.can(scope))
   )(config.scope);
-=======
-  let { allowedActions } = auth;
-
-  if (!allowedActions) {
-    const permissions = await strapi.query('plugin::users-permissions.permission').findMany({
-      where: { role: user ? user.role.id : { type: 'public' } },
-    });
-
-    allowedActions = map('action', permissions);
-    auth.allowedActions = allowedActions;
-  }
-
-  const isAllowed = castArray(config.scope).every((scope) => allowedActions.includes(scope));
->>>>>>> fc863acc
 
   if (!isAllowed) {
     throw new ForbiddenError();
