import { render, screen } from '@tests/utils';

import { LocaleListCell } from '../LocaleListCell';

/**
 * @note Because the `useDocument` hook access the contentManagerApi, we need to unfortunately mock it.
 * It'd be good to export an FE rendering wrapper that would work for plugins...
 */
jest.mock('@strapi/strapi/admin', () => ({
  unstable_useDocument: jest.fn(() => ({
    meta: {
      availableLocales: [
        { locale: 'en', status: 'draft' },
        { locale: 'fr', status: 'published' },
      ],
    },
  })),
}));

describe('LocaleListCell', () => {
  it('renders a button with all the names of the locales that are available for the document', async () => {
    render(
      <LocaleListCell
<<<<<<< HEAD
        id="12345"
=======
        documentId="12345"
>>>>>>> 76851890
        collectionType="collection-types"
        locale="en"
        model="api::address.address"
      />
    );

    expect(
      await screen.findByRole('button', { name: 'English (default), Français' })
    ).toBeInTheDocument();

    expect(screen.queryByRole('list')).not.toBeInTheDocument();
  });

  it('renders a list of the locales available on the document when the button is clicked', async () => {
    const { user } = render(
      <LocaleListCell
<<<<<<< HEAD
        id="12345"
=======
        documentId="12345"
>>>>>>> 76851890
        collectionType="collection-types"
        locale="en"
        model="api::address.address"
      />
    );

    expect(
      await screen.findByRole('button', { name: 'English (default), Français' })
    ).toBeInTheDocument();

    await user.click(screen.getByRole('button'));

    expect(screen.getByRole('list')).toBeInTheDocument();
    expect(screen.getAllByRole('listitem')).toHaveLength(2);
    expect(screen.getAllByRole('listitem').at(0)).toHaveTextContent('English (default)');
    expect(screen.getAllByRole('listitem').at(1)).toHaveTextContent('Français');
  });
});<|MERGE_RESOLUTION|>--- conflicted
+++ resolved
@@ -21,11 +21,7 @@
   it('renders a button with all the names of the locales that are available for the document', async () => {
     render(
       <LocaleListCell
-<<<<<<< HEAD
-        id="12345"
-=======
         documentId="12345"
->>>>>>> 76851890
         collectionType="collection-types"
         locale="en"
         model="api::address.address"
@@ -42,11 +38,7 @@
   it('renders a list of the locales available on the document when the button is clicked', async () => {
     const { user } = render(
       <LocaleListCell
-<<<<<<< HEAD
-        id="12345"
-=======
         documentId="12345"
->>>>>>> 76851890
         collectionType="collection-types"
         locale="en"
         model="api::address.address"
