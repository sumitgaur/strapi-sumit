--- conflicted
+++ resolved
@@ -1,8 +1,4 @@
-<<<<<<< HEAD
-import type { Modules } from '@strapi/strapi';
-=======
-import type { Documents } from '@strapi/types';
->>>>>>> b48f30b2
+import type { Modules } from '@strapi/types';
 
 export interface I18nBaseQuery {
   plugins?: {
