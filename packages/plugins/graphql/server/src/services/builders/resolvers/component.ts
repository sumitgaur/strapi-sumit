--- conflicted
+++ resolved
@@ -18,12 +18,8 @@
 
       const { component: componentName } = contentType.attributes[
         attributeName
-<<<<<<< HEAD
       ] as Schema.Attribute.Component;
-=======
-      ] as Attribute.Component;
 
->>>>>>> f62c536b
       const component = strapi.getModel(componentName);
 
       const transformedArgs = transformArgs(args, { contentType: component, usePagination: true });
