--- conflicted
+++ resolved
@@ -56,15 +56,8 @@
     "@strapi/design-system": "1.14.1",
     "@strapi/helper-plugin": "4.19.0",
     "@strapi/icons": "1.14.1",
-<<<<<<< HEAD
-    "@strapi/utils": "4.17.1",
+    "@strapi/utils": "4.19.0",
     "graphql": "^16.8.1",
-=======
-    "@strapi/utils": "4.19.0",
-    "apollo-server-core": "3.12.1",
-    "apollo-server-koa": "3.10.0",
-    "graphql": "^15.5.1",
->>>>>>> 6a586219
     "graphql-depth-limit": "^1.1.0",
     "graphql-playground-middleware-koa": "^1.6.21",
     "graphql-scalars": "1.22.2",
@@ -89,13 +82,8 @@
     "react-dom": "^18.2.0",
     "react-router-dom": "6.21.1",
     "styled-components": "5.3.3",
-<<<<<<< HEAD
-    "tsconfig": "4.17.1",
+    "tsconfig": "4.19.0",
     "typescript": "5.3.2"
-=======
-    "tsconfig": "4.19.0",
-    "typescript": "5.2.2"
->>>>>>> 6a586219
   },
   "peerDependencies": {
     "@strapi/strapi": "^4.0.0",
