{
  "name": "@strapi/plugin-graphql",
<<<<<<< HEAD
  "version": "5.13.0-beta.1",
=======
  "version": "5.13.1",
>>>>>>> fca58d9b
  "description": "Adds GraphQL endpoint with default API methods.",
  "repository": {
    "type": "git",
    "url": "https://github.com/strapi/strapi.git",
    "directory": "packages/plugins/graphql"
  },
  "license": "SEE LICENSE IN LICENSE",
  "author": {
    "name": "Strapi Solutions SAS",
    "email": "hi@strapi.io",
    "url": "https://strapi.io"
  },
  "maintainers": [
    {
      "name": "Strapi Solutions SAS",
      "email": "hi@strapi.io",
      "url": "https://strapi.io"
    }
  ],
  "exports": {
    "./strapi-admin": {
      "types": "./dist/admin/src/index.d.ts",
      "source": "./admin/src/index.ts",
      "import": "./dist/admin/index.mjs",
      "require": "./dist/admin/index.js",
      "default": "./dist/admin/index.js"
    },
    "./strapi-server": {
      "types": "./dist/server/src/index.d.ts",
      "source": "./server/src/index.ts",
      "import": "./dist/server/index.mjs",
      "require": "./dist/server/index.js",
      "default": "./dist/server/index.js"
    },
    "./package.json": "./package.json"
  },
  "files": [
    "dist/",
    "strapi-server.js"
  ],
  "scripts": {
    "build": "run -T npm-run-all clean --parallel build:code build:types",
    "build:code": "run -T rollup -c",
    "build:types": "run -T run-p build:types:server build:types:admin",
    "build:types:server": "run -T tsc -p server/tsconfig.build.json --emitDeclarationOnly",
    "build:types:admin": "run -T tsc -p admin/tsconfig.build.json --emitDeclarationOnly",
    "clean": "run -T rimraf ./dist",
    "lint": "run -T eslint .",
    "watch": "run -T rollup -c -w"
  },
  "dependencies": {
    "@apollo/server": "4.11.0",
    "@as-integrations/koa": "1.1.1",
    "@graphql-tools/schema": "10.0.3",
    "@graphql-tools/utils": "^10.1.3",
    "@koa/cors": "5.0.0",
<<<<<<< HEAD
    "@strapi/design-system": "2.0.0-rc.23",
    "@strapi/icons": "2.0.0-rc.23",
    "@strapi/utils": "5.13.0-beta.1",
=======
    "@strapi/design-system": "2.0.0-rc.24",
    "@strapi/icons": "2.0.0-rc.24",
    "@strapi/utils": "5.13.1",
>>>>>>> fca58d9b
    "graphql": "^16.8.1",
    "graphql-depth-limit": "^1.1.0",
    "graphql-playground-middleware-koa": "^1.6.21",
    "graphql-scalars": "1.22.2",
    "koa-bodyparser": "4.4.1",
    "koa-compose": "^4.1.0",
    "lodash": "4.17.21",
    "nexus": "1.3.0",
    "pluralize": "8.0.0"
  },
  "devDependencies": {
<<<<<<< HEAD
    "@strapi/strapi": "5.13.0-beta.1",
    "@strapi/types": "5.13.0-beta.1",
=======
    "@strapi/strapi": "5.13.1",
    "@strapi/types": "5.13.1",
>>>>>>> fca58d9b
    "@types/graphql-depth-limit": "1.1.5",
    "@types/koa-bodyparser": "4.3.12",
    "@types/koa__cors": "5.0.0",
    "cross-env": "^7.0.3",
<<<<<<< HEAD
    "eslint-config-custom": "5.13.0-beta.1",
=======
    "eslint-config-custom": "5.13.1",
>>>>>>> fca58d9b
    "koa": "2.15.4",
    "react": "18.3.1",
    "react-dom": "18.3.1",
    "react-router-dom": "6.22.3",
    "styled-components": "6.1.8",
<<<<<<< HEAD
    "tsconfig": "5.13.0-beta.1",
=======
    "tsconfig": "5.13.1",
>>>>>>> fca58d9b
    "typescript": "5.4.4"
  },
  "peerDependencies": {
    "@strapi/strapi": "^5.0.0",
    "react": "^17.0.0 || ^18.0.0",
    "react-dom": "^17.0.0 || ^18.0.0",
    "react-router-dom": "^6.0.0",
    "styled-components": "^6.0.0"
  },
  "engines": {
    "node": ">=18.0.0 <=22.x.x",
    "npm": ">=6.0.0"
  },
  "strapi": {
    "displayName": "GraphQL",
    "name": "graphql",
    "description": "Adds GraphQL endpoint with default API methods.",
    "kind": "plugin"
  }
}<|MERGE_RESOLUTION|>--- conflicted
+++ resolved
@@ -1,10 +1,6 @@
 {
   "name": "@strapi/plugin-graphql",
-<<<<<<< HEAD
-  "version": "5.13.0-beta.1",
-=======
   "version": "5.13.1",
->>>>>>> fca58d9b
   "description": "Adds GraphQL endpoint with default API methods.",
   "repository": {
     "type": "git",
@@ -61,15 +57,9 @@
     "@graphql-tools/schema": "10.0.3",
     "@graphql-tools/utils": "^10.1.3",
     "@koa/cors": "5.0.0",
-<<<<<<< HEAD
-    "@strapi/design-system": "2.0.0-rc.23",
-    "@strapi/icons": "2.0.0-rc.23",
-    "@strapi/utils": "5.13.0-beta.1",
-=======
     "@strapi/design-system": "2.0.0-rc.24",
     "@strapi/icons": "2.0.0-rc.24",
     "@strapi/utils": "5.13.1",
->>>>>>> fca58d9b
     "graphql": "^16.8.1",
     "graphql-depth-limit": "^1.1.0",
     "graphql-playground-middleware-koa": "^1.6.21",
@@ -81,32 +71,19 @@
     "pluralize": "8.0.0"
   },
   "devDependencies": {
-<<<<<<< HEAD
-    "@strapi/strapi": "5.13.0-beta.1",
-    "@strapi/types": "5.13.0-beta.1",
-=======
     "@strapi/strapi": "5.13.1",
     "@strapi/types": "5.13.1",
->>>>>>> fca58d9b
     "@types/graphql-depth-limit": "1.1.5",
     "@types/koa-bodyparser": "4.3.12",
     "@types/koa__cors": "5.0.0",
     "cross-env": "^7.0.3",
-<<<<<<< HEAD
-    "eslint-config-custom": "5.13.0-beta.1",
-=======
     "eslint-config-custom": "5.13.1",
->>>>>>> fca58d9b
     "koa": "2.15.4",
     "react": "18.3.1",
     "react-dom": "18.3.1",
     "react-router-dom": "6.22.3",
     "styled-components": "6.1.8",
-<<<<<<< HEAD
-    "tsconfig": "5.13.0-beta.1",
-=======
     "tsconfig": "5.13.1",
->>>>>>> fca58d9b
     "typescript": "5.4.4"
   },
   "peerDependencies": {
