--- conflicted
+++ resolved
@@ -57,15 +57,9 @@
     "@graphql-tools/schema": "10.0.3",
     "@graphql-tools/utils": "^10.1.3",
     "@koa/cors": "5.0.0",
-<<<<<<< HEAD
     "@strapi/design-system": "2.0.0-rc.21",
     "@strapi/icons": "2.0.0-rc.21",
-    "@strapi/utils": "5.12.2",
-=======
-    "@strapi/design-system": "2.0.0-rc.18",
-    "@strapi/icons": "2.0.0-rc.18",
     "@strapi/utils": "5.12.3",
->>>>>>> b2b1d718
     "graphql": "^16.8.1",
     "graphql-depth-limit": "^1.1.0",
     "graphql-playground-middleware-koa": "^1.6.21",
