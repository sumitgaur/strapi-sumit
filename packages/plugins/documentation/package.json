{
  "name": "@strapi/plugin-documentation",
  "version": "5.10.4",
  "description": "Create an OpenAPI Document and visualize your API with SWAGGER UI.",
  "repository": {
    "type": "git",
    "url": "https://github.com/strapi/strapi.git",
    "directory": "packages/plugins/documentation"
  },
  "license": "SEE LICENSE IN LICENSE",
  "author": {
    "name": "Strapi Solutions SAS",
    "email": "hi@strapi.io",
    "url": "https://strapi.io"
  },
  "maintainers": [
    {
      "name": "Strapi Solutions SAS",
      "email": "hi@strapi.io",
      "url": "https://strapi.io"
    }
  ],
  "exports": {
    "./strapi-admin": {
      "types": "./dist/admin/src/index.d.ts",
      "source": "./admin/src/index.ts",
      "import": "./dist/admin/index.mjs",
      "require": "./dist/admin/index.js",
      "default": "./dist/admin/index.js"
    },
    "./strapi-server": {
      "types": "./dist/server/src/index.d.ts",
      "source": "./server/src/index.ts",
      "import": "./dist/server/index.mjs",
      "require": "./dist/server/index.js",
      "default": "./dist/server/index.js"
    },
    "./package.json": "./package.json"
  },
  "files": [
    "dist/",
    "strapi-server.js"
  ],
  "scripts": {
    "build": "run -T npm-run-all clean --parallel build:code build:types",
    "build:code": "run -T rollup -c",
    "build:types": "run -T run-p build:types:server build:types:admin",
    "build:types:server": "run -T tsc -p server/tsconfig.build.json --emitDeclarationOnly",
    "build:types:admin": "run -T tsc -p admin/tsconfig.build.json --emitDeclarationOnly",
    "clean": "run -T rimraf ./dist",
    "lint": "run -T eslint .",
    "test:front": "run -T cross-env IS_EE=true jest --config ./jest.config.front.js",
    "test:front:watch": "run -T cross-env IS_EE=true jest --config ./jest.config.front.js --watchAll",
    "test:ts:front": "run -T tsc -p admin/tsconfig.json",
    "test:ts:back": "run -T tsc --noEmit -p server/tsconfig.json",
    "test:unit": "run -T jest --verbose",
    "test:unit:watch": "run -T jest --watch",
    "watch": "run -T rollup -c -w"
  },
  "dependencies": {
    "@reduxjs/toolkit": "1.9.7",
<<<<<<< HEAD
    "@strapi/admin": "5.10.4",
    "@strapi/design-system": "2.0.0-rc.17",
    "@strapi/icons": "2.0.0-rc.17",
    "@strapi/utils": "5.10.4",
=======
    "@strapi/admin": "5.10.3",
    "@strapi/design-system": "2.0.0-rc.18",
    "@strapi/icons": "2.0.0-rc.18",
    "@strapi/utils": "5.10.3",
>>>>>>> e98ae27d
    "bcryptjs": "2.4.3",
    "cheerio": "^1.0.0",
    "formik": "2.4.5",
    "fs-extra": "11.2.0",
    "immer": "9.0.21",
    "koa-static": "^5.0.0",
    "lodash": "4.17.21",
    "path-to-regexp": "8.2.0",
    "react-intl": "6.6.2",
    "swagger-ui-dist": "4.19.0",
    "yaml": "1.10.2",
    "yup": "0.32.9"
  },
  "devDependencies": {
    "@apidevtools/swagger-parser": "^10.1.0",
    "@strapi/admin-test-utils": "5.10.4",
    "@strapi/strapi": "5.10.4",
    "@strapi/types": "5.10.4",
    "@testing-library/react": "15.0.7",
    "@testing-library/user-event": "14.5.2",
    "@types/fs-extra": "11.0.4",
    "@types/koa": "2.13.4",
    "@types/koa-session": "6.4.1",
    "@types/swagger-ui-dist": "3.30.4",
    "koa": "2.15.4",
    "koa-body": "6.0.1",
    "koa-session": "6.4.0",
    "msw": "1.3.0",
    "openapi-types": "12.1.3",
    "react": "18.3.1",
    "react-dom": "18.3.1",
    "react-router-dom": "6.22.3",
    "styled-components": "6.1.8"
  },
  "peerDependencies": {
    "@strapi/strapi": "^5.0.0",
    "react": "^17.0.0 || ^18.0.0",
    "react-dom": "^17.0.0 || ^18.0.0",
    "react-router-dom": "^6.0.0",
    "styled-components": "^6.0.0"
  },
  "engines": {
    "node": ">=18.0.0 <=22.x.x",
    "npm": ">=6.0.0"
  },
  "strapi": {
    "displayName": "Documentation",
    "name": "documentation",
    "description": "Create an OpenAPI Document and visualize your API with SWAGGER UI.",
    "kind": "plugin"
  }
}<|MERGE_RESOLUTION|>--- conflicted
+++ resolved
@@ -59,17 +59,10 @@
   },
   "dependencies": {
     "@reduxjs/toolkit": "1.9.7",
-<<<<<<< HEAD
     "@strapi/admin": "5.10.4",
-    "@strapi/design-system": "2.0.0-rc.17",
-    "@strapi/icons": "2.0.0-rc.17",
-    "@strapi/utils": "5.10.4",
-=======
-    "@strapi/admin": "5.10.3",
     "@strapi/design-system": "2.0.0-rc.18",
     "@strapi/icons": "2.0.0-rc.18",
-    "@strapi/utils": "5.10.3",
->>>>>>> e98ae27d
+    "@strapi/utils": "5.10.4",
     "bcryptjs": "2.4.3",
     "cheerio": "^1.0.0",
     "formik": "2.4.5",
