--- conflicted
+++ resolved
@@ -24,12 +24,8 @@
     "cheerio": "^1.0.0-rc.2",
     "moment": "^2.22.2",
     "path-to-regexp": "^2.4.0",
-<<<<<<< HEAD
     "redux-saga": "^0.16.0",
-    "swagger-ui-dist": "^3.18.3-republish2"
-=======
     "swagger-ui-dist": "^3.22.1"
->>>>>>> e78f8bbc
   },
   "devDependencies": {
     "@babel/core": "^7.4.3",
@@ -45,7 +41,6 @@
     "postcss-smart-import": "^0.7.6",
     "precss": "^4.0.0",
     "rimraf": "^2.6.3",
-<<<<<<< HEAD
     "rollup": "^1.10.0",
     "rollup-plugin-babel": "^4.3.2",
     "rollup-plugin-commonjs": "^9.3.4",
@@ -79,9 +74,6 @@
     "react-transition-group": "^2.5.0",
     "reselect": "^3.0.1",
     "strapi-helper-plugin": "^3.0.0-alpha.25.2"
-=======
-    "strapi-helper-plugin": "3.0.0-alpha.26"
->>>>>>> e78f8bbc
   },
   "author": {
     "name": "soupette",
