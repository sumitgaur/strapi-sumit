--- conflicted
+++ resolved
@@ -15,14 +15,9 @@
   "dependencies": {
     "fs-extra": "^4.0.1",
     "lodash": "^4.17.5",
-<<<<<<< HEAD
     "shelljs": "^0.7.8",
-    "strapi-admin": "3.0.0-alpha.21",
-    "strapi-utils": "3.0.0-alpha.21"
-=======
     "strapi-admin": "3.0.0-alpha.23.1",
     "strapi-utils": "3.0.0-alpha.23.1"
->>>>>>> 34ff5a36
   },
   "author": {
     "email": "hi@strapi.io",
