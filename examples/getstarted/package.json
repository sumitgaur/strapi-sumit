{
  "name": "getstarted",
  "private": true,
  "version": "3.5.4",
  "description": "A Strapi application.",
  "scripts": {
    "develop": "strapi develop",
    "develop:ce": "STRAPI_DISABLE_EE=true strapi develop",
    "start": "strapi start",
    "build": "strapi build",
    "build:ce": "STRAPI_DISABLE_EE=true strapi build",
    "strapi": "strapi"
  },
  "dependencies": {
    "knex": "0.21.18",
    "lodash": "4.17.19",
    "mysql": "2.18.1",
    "pg": "8.5.1",
    "sqlite3": "5.0.0",
<<<<<<< HEAD
    "strapi": "3.5.3",
    "strapi-admin": "3.5.3",
    "strapi-connector-bookshelf": "3.5.3",
    "strapi-connector-mongoose": "3.5.3",
    "strapi-middleware-views": "3.5.3",
    "strapi-plugin-content-manager": "3.5.3",
    "strapi-plugin-content-type-builder": "3.5.3",
    "strapi-plugin-documentation": "3.5.3",
    "strapi-plugin-email": "3.5.3",
    "strapi-plugin-graphql": "3.5.3",
    "strapi-plugin-upload": "3.5.3",
    "strapi-plugin-users-permissions": "3.5.3",
    "strapi-provider-email-mailgun": "3.5.3",
    "strapi-provider-upload-aws-s3": "3.5.3",
    "strapi-provider-upload-cloudinary": "3.5.3",
    "strapi-plugin-i18n": "3.5.3",
    "strapi-utils": "3.5.3"
=======
    "strapi": "3.5.4",
    "strapi-admin": "3.5.4",
    "strapi-connector-bookshelf": "3.5.4",
    "strapi-connector-mongoose": "3.5.4",
    "strapi-middleware-views": "3.5.4",
    "strapi-plugin-content-manager": "3.5.4",
    "strapi-plugin-content-type-builder": "3.5.4",
    "strapi-plugin-documentation": "3.5.4",
    "strapi-plugin-email": "3.5.4",
    "strapi-plugin-graphql": "3.5.4",
    "strapi-plugin-upload": "3.5.4",
    "strapi-plugin-users-permissions": "3.5.4",
    "strapi-provider-email-mailgun": "3.5.4",
    "strapi-provider-upload-aws-s3": "3.5.4",
    "strapi-provider-upload-cloudinary": "3.5.4",
    "strapi-utils": "3.5.4"
>>>>>>> 3065d72a
  },
  "strapi": {
    "uuid": "getstarted"
  },
  "engines": {
    "node": ">=10.16.0 <=14.x.x",
    "npm": ">=6.0.0"
  },
  "license": "SEE LICENSE IN LICENSE"
}<|MERGE_RESOLUTION|>--- conflicted
+++ resolved
@@ -17,25 +17,6 @@
     "mysql": "2.18.1",
     "pg": "8.5.1",
     "sqlite3": "5.0.0",
-<<<<<<< HEAD
-    "strapi": "3.5.3",
-    "strapi-admin": "3.5.3",
-    "strapi-connector-bookshelf": "3.5.3",
-    "strapi-connector-mongoose": "3.5.3",
-    "strapi-middleware-views": "3.5.3",
-    "strapi-plugin-content-manager": "3.5.3",
-    "strapi-plugin-content-type-builder": "3.5.3",
-    "strapi-plugin-documentation": "3.5.3",
-    "strapi-plugin-email": "3.5.3",
-    "strapi-plugin-graphql": "3.5.3",
-    "strapi-plugin-upload": "3.5.3",
-    "strapi-plugin-users-permissions": "3.5.3",
-    "strapi-provider-email-mailgun": "3.5.3",
-    "strapi-provider-upload-aws-s3": "3.5.3",
-    "strapi-provider-upload-cloudinary": "3.5.3",
-    "strapi-plugin-i18n": "3.5.3",
-    "strapi-utils": "3.5.3"
-=======
     "strapi": "3.5.4",
     "strapi-admin": "3.5.4",
     "strapi-connector-bookshelf": "3.5.4",
@@ -46,13 +27,13 @@
     "strapi-plugin-documentation": "3.5.4",
     "strapi-plugin-email": "3.5.4",
     "strapi-plugin-graphql": "3.5.4",
+    "strapi-plugin-i18n": "3.5.4",
     "strapi-plugin-upload": "3.5.4",
     "strapi-plugin-users-permissions": "3.5.4",
     "strapi-provider-email-mailgun": "3.5.4",
     "strapi-provider-upload-aws-s3": "3.5.4",
     "strapi-provider-upload-cloudinary": "3.5.4",
     "strapi-utils": "3.5.4"
->>>>>>> 3065d72a
   },
   "strapi": {
     "uuid": "getstarted"
