--- conflicted
+++ resolved
@@ -1,10 +1,6 @@
 {
   "name": "scripts-front",
-<<<<<<< HEAD
-  "version": "5.12.0-beta.0",
-=======
   "version": "5.11.1",
->>>>>>> 896eb443
   "private": true,
   "scripts": {
     "test:front": "jest --config jest.config.front.js"
