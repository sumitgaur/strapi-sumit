--- conflicted
+++ resolved
@@ -1,10 +1,6 @@
 {
   "name": "check-pr-status",
-<<<<<<< HEAD
-  "version": "4.2.0-beta.0",
-=======
   "version": "4.1.7",
->>>>>>> 07e08520
   "main": "dist/index.js",
   "license": "MIT",
   "private": true,
