--- conflicted
+++ resolved
@@ -14,11 +14,7 @@
   cancel-in-progress: true
 
 permissions:
-<<<<<<< HEAD
-  contents: read #  to fetch code (actions/checkout)
-=======
   contents: read # to fetch code (actions/checkout)
->>>>>>> f6af89b3
 
 jobs:
   lint:
