# Filters

See the [filters' concepts](../concepts/concepts.md#filters) for details.

::: note
by default, the filters can only be used from `find` endpoints generated by the Content Type Builder and the [CLI](../cli/CLI.md). If you need to implement a filters system somewhere else, read the [programmatic usage](#programmatic-usage) section.
:::

## Available operators

The available operators are separated in four different categories:

- [Filters](#filters)
- [Sort](#sort)
- [Limit](#limit)
- [Start](#start)

### Filters

Easily filter results according to fields values.

<<<<<<< HEAD
 - `=`: Equals
 - `_ne`: Not equals
 - `_lt`: Lower than
 - `_gt`: Greater than
 - `_lte`: Lower than or equal to
 - `_gte`: Greater than or equal to
 - `_contains`: Contains
 - `_containss`: Contains case sensitive
 - `_in`: Matches any value in the array of values
 - `_nin`: Doesn't match any value in the array of values
 - `_null`: Equals null/Not equals null
=======
- `=`: Equals
- `_ne`: Not equals
- `_lt`: Lower than
- `_gt`: Greater than
- `_lte`: Lower than or equal to
- `_gte`: Greater than or equal to
- `_contains`: Contains
- `_containss`: Contains case sensitive
- `_in`: Matches any value in the array of values
- `_nin`: Doesn't match any value in the array of values
- `_null`: Equals null/Not equals null
>>>>>>> da5d02fb

#### Examples

Find users having `John` as first name.

`GET /user?firstName=John`

Find products having a price equal or greater than `3`.

`GET /product?price_gte=3`

### Sort

Sort according to a specific field.

#### Example

Sort users by email.

- ASC: `GET /user?_sort=email:asc`
- DESC: `GET /user?_sort=email:desc`

### Limit

Limit the size of the returned results.

#### Example

Limit the result length to 30.

`GET /user?_limit=30`

### Start

Skip a specific number of entries (especially useful for pagination).

#### Example

Get the second page of results.

`GET /user?_start=10&_limit=10`

## Programmatic usage

Requests system can be implemented in custom code sections.

### Extracting requests filters

To extract the filters from an JavaScript object or a request, you need to call the [`strapi.utils.models.convertParams` helper](../api-reference/reference.md#strapiutils).

::: note
The returned objects is formatted according to the ORM used by the model.
:::

#### Example

**Path —** `./api/user/controllers/User.js`.

```js
// Define a list of params.
const params = {
  _limit: 20,
  _sort: 'email',
};

// Convert params.
const formattedParams = strapi.utils.models.convertParams('user', params); // { limit: 20, sort: 'email' }
```

### Query usage

#### Example

**Path —** `./api/user/controllers/User.js`.

```js
module.exports = {

  find: async (ctx) => {
    // Convert params.
    const formattedParams = strapi.utils.models.convertParams('user', ctx.request.query);

    // Get the list of users according to the request query.
    const filteredUsers = await User
      .find()
      .where(formattedParams.where)
      .sort(formattedParams.sort)
      .skip(formattedParams.start)
      .limit(formattedParams.limit);

    // Finally, send the results to the client.
    ctx.body = filteredUsers;
  };
};
```<|MERGE_RESOLUTION|>--- conflicted
+++ resolved
@@ -19,19 +19,6 @@
 
 Easily filter results according to fields values.
 
-<<<<<<< HEAD
- - `=`: Equals
- - `_ne`: Not equals
- - `_lt`: Lower than
- - `_gt`: Greater than
- - `_lte`: Lower than or equal to
- - `_gte`: Greater than or equal to
- - `_contains`: Contains
- - `_containss`: Contains case sensitive
- - `_in`: Matches any value in the array of values
- - `_nin`: Doesn't match any value in the array of values
- - `_null`: Equals null/Not equals null
-=======
 - `=`: Equals
 - `_ne`: Not equals
 - `_lt`: Lower than
@@ -43,7 +30,6 @@
 - `_in`: Matches any value in the array of values
 - `_nin`: Doesn't match any value in the array of values
 - `_null`: Equals null/Not equals null
->>>>>>> da5d02fb
 
 #### Examples
 
